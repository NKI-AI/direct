--- conflicted
+++ resolved
@@ -117,13 +117,7 @@
 
 
 def _get_warmup_factor_at_iter(method: str, curr_iter: int, warmup_iters: int, warmup_factor: float) -> float:
-<<<<<<< HEAD
-    """
-    Return the learning rate warmup factor at a specific iteration.
-
-=======
     """Return the learning rate warmup factor at a specific iteration.
->>>>>>> 6deb1cdf
 
     Parameters
     ----------
