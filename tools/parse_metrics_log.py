--- conflicted
+++ resolved
@@ -24,30 +24,18 @@
 
 def main():
     args = parse_args()
-<<<<<<< HEAD
-    print([i.name for i in args.metrics_path.glob("*.pt")])
-=======
-
->>>>>>> 38f5af3e
+    
     with open(args.metrics_path / "metrics.json", "r") as f:
         data = f.readlines()
         data = [json.loads(_) for _ in data]
-
     x = np.asarray([(int(_["iteration"]), _[args.key]) for _ in data if args.key in _])
-<<<<<<< HEAD
-=======
-
->>>>>>> 38f5af3e
+    
     if args.max:
         out = x[np.where(x[:, 1] == x[:, 1].max())][0]
     else:
         out = x[np.where(x[:, 1] == x[:, 1].min())][0]
-<<<<<<< HEAD
-=======
 
->>>>>>> 38f5af3e
     print(f"{args.key} - {int(out[0])}: {out[1]}")
-    print(x[np.where(x[:, 1] == 148520)][0])
 
 
 if __name__ == "__main__":
