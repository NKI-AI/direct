# coding=utf-8
# Copyright (c) DIRECT Contributors

import torch
import torch.nn as nn
import torch.nn.functional as F


class Subpixel(nn.Module):
    """Subpixel convolution layer for up-scaling of low resolution features at super-resolution as implemented in [1]_.

    References
    ----------

    .. [1] Yu, Songhyun, et al. “Deep Iterative Down-Up CNN for Image Denoising.” 2019 IEEE/CVF Conference on Computer Vision and Pattern Recognition Workshops (CVPRW), 2019, pp. 2095–103. IEEE Xplore, https://doi.org/10.1109/CVPRW.2019.00262.
    """

    def __init__(self, in_channels, out_channels, upscale_factor, kernel_size, padding=0):
        """Inits Subpixel.

        Parameters
        ----------
        in_channels: int
            Number of input channels.
        out_channels: int
            Number of output channels.
        upscale_factor: int
            Subpixel upscale factor.
        kernel_size: int or (int, int)
            Convolution kernel size.
        padding: int
            Padding size. Default: 0.
        """
        super().__init__()
        self.conv = nn.Conv2d(
            in_channels, out_channels * upscale_factor**2, kernel_size=kernel_size, padding=padding
        )
        self.pixelshuffle = nn.PixelShuffle(upscale_factor)

    def forward(self, x):
        """Computes Subpixel convolution on input torch.Tensor ``x``.

        Parameters
        ----------
        x: torch.Tensor
            Input tensor.
        """
        return self.pixelshuffle(self.conv(x))


class ReconBlock(nn.Module):
    """Reconstruction Block of DIDN model as implemented in [1]_.

    References
    ----------

    .. [1] Yu, Songhyun, et al. “Deep Iterative Down-Up CNN for Image Denoising.” 2019 IEEE/CVF Conference on Computer Vision and Pattern Recognition Workshops (CVPRW), 2019, pp. 2095–103. IEEE Xplore, https://doi.org/10.1109/CVPRW.2019.00262.
    """

    def __init__(self, in_channels, num_convs):
        """Inits ReconBlock.

        Parameters
        ----------
        in_channels: int
            Number of input channels.
        num_convs: int
            Number of convolution blocks.
        """
        super().__init__()
        self.convs = nn.ModuleList(
            [
                nn.Sequential(
                    *[
                        nn.Conv2d(in_channels=in_channels, out_channels=in_channels, kernel_size=3, padding=1),
                        nn.PReLU(),
                    ]
                )
                for _ in range(num_convs - 1)
            ]
        )
        self.convs.append(nn.Conv2d(in_channels=in_channels, out_channels=in_channels, kernel_size=3, padding=1))
        self.num_convs = num_convs

    def forward(self, input_data):
<<<<<<< HEAD
=======
        """Computes num_convs convolutions followed by PReLU activation on `input_data`.

        Parameters
        ----------
        input_data: torch.Tensor
            Input tensor.
        """
>>>>>>> 6deb1cdf

        output = input_data.clone()
        for idx in range(self.num_convs):
            output = self.convs[idx](output)

        return input_data + output


class DUB(nn.Module):
    """Down-up block (DUB) for DIDN model as implemented in [1]_.

    References
    ----------

    .. [1] Yu, Songhyun, et al. “Deep Iterative Down-Up CNN for Image Denoising.” 2019 IEEE/CVF Conference on Computer Vision and Pattern Recognition Workshops (CVPRW), 2019, pp. 2095–103. IEEE Xplore, https://doi.org/10.1109/CVPRW.2019.00262.
    """

    def __init__(
        self,
        in_channels,
        out_channels,
    ):
        """Inits DUB.

        Parameters
        ----------
        in_channels: int
            Number of input channels.
        out_channels: int
            Number of output channels.
        """
        super().__init__()

        self.in_channels = in_channels
        self.out_channels = out_channels

        # Scale 1
        self.conv1_1 = nn.Sequential(*[nn.Conv2d(in_channels, in_channels, kernel_size=3, padding=1), nn.PReLU()] * 2)
        self.down1 = nn.Conv2d(in_channels, in_channels * 2, kernel_size=3, stride=2, padding=1)
        # Scale 2
        self.conv2_1 = nn.Sequential(
            *[nn.Conv2d(in_channels * 2, in_channels * 2, kernel_size=3, padding=1), nn.PReLU()]
        )
        self.down2 = nn.Conv2d(in_channels * 2, in_channels * 4, kernel_size=3, stride=2, padding=1)
        # Scale 3
        self.conv3_1 = nn.Sequential(
            *[
                nn.Conv2d(in_channels * 4, in_channels * 4, kernel_size=3, padding=1),
                nn.PReLU(),
            ]
        )
        self.up1 = nn.Sequential(
            *[
                # nn.Conv2d(in_channels * 4, in_channels * 8, kernel_size=1),
                Subpixel(in_channels * 4, in_channels * 2, 2, 1, 0)
            ]
        )
        # Scale 2
        self.conv_agg_1 = nn.Conv2d(in_channels * 4, in_channels * 2, kernel_size=1)
        self.conv2_2 = nn.Sequential(
            *[
                nn.Conv2d(in_channels * 2, in_channels * 2, kernel_size=3, padding=1),
                nn.PReLU(),
            ]
        )
        self.up2 = nn.Sequential(
            *[
                # nn.Conv2d(in_channels * 2, in_channels * 4, kernel_size=1),
                Subpixel(in_channels * 2, in_channels, 2, 1, 0)
            ]
        )
        # Scale 1
        self.conv_agg_2 = nn.Conv2d(in_channels * 2, in_channels, kernel_size=1)
        self.conv1_2 = nn.Sequential(*[nn.Conv2d(in_channels, in_channels, kernel_size=3, padding=1), nn.PReLU()] * 2)
        self.conv_out = nn.Sequential(*[nn.Conv2d(in_channels, in_channels, kernel_size=3, padding=1), nn.PReLU()])

    @staticmethod
    def pad(x):
        """Pads input to height and width dimensions if odd.

        Parameters
        ----------
        x: torch.Tensor
            Input to pad.

        Returns
        -------
        x: torch.Tensor
            Padded tensor.
        """
        padding = [0, 0, 0, 0]

        if x.shape[-2] % 2 != 0:
            padding[3] = 1  # Padding right - width
        if x.shape[-1] % 2 != 0:
            padding[1] = 1  # Padding bottom - height
        if sum(padding) != 0:
            x = F.pad(x, padding, "reflect")
        return x

    @staticmethod
    def crop_to_shape(x, shape):
        """Crops ``x`` to specified shape.

        Parameters
        ----------
        x: torch.Tensor
            Input tensor with shape (\*, H, W).
        shape: Tuple(int, int)
            Crop shape corresponding to H, W.

        Returns
        -------
        cropped_output: torch.Tensor
            Cropped tensor.
        """
        h, w = x.shape[-2:]

        if h > shape[0]:
            x = x[:, :, : shape[0], :]
        if w > shape[1]:
            x = x[:, :, :, : shape[1]]
        return x

    def forward(self, x):
        """
        Parameters
        ----------
        x: torch.Tensor
            Input tensor.

        Returns
        -------
        out: torch.Tensor
            DUB output.
        """
        x1 = self.pad(x.clone())
        x1 = x1 + self.conv1_1(x1)
        x2 = self.down1(x1)
        x2 = x2 + self.conv2_1(x2)
        out = self.down2(x2)
        out = out + self.conv3_1(out)
        out = self.up1(out)
        out = torch.cat([x2, self.crop_to_shape(out, x2.shape[-2:])], dim=1)
        out = self.conv_agg_1(out)
        out = out + self.conv2_2(out)
        out = self.up2(out)
        out = torch.cat([x1, self.crop_to_shape(out, x1.shape[-2:])], dim=1)
        out = self.conv_agg_2(out)
        out = out + self.conv1_2(out)
        out = x + self.crop_to_shape(self.conv_out(out), x.shape[-2:])
        return out


class DIDN(nn.Module):
    """Deep Iterative Down-up convolutional Neural network (DIDN) implementation as in [1]_.

    References
    ----------

    .. [1] Yu, Songhyun, et al. “Deep Iterative Down-Up CNN for Image Denoising.” 2019 IEEE/CVF Conference on Computer Vision and Pattern Recognition Workshops (CVPRW), 2019, pp. 2095–103. IEEE Xplore, https://doi.org/10.1109/CVPRW.2019.00262.
    """

    def __init__(
        self,
        in_channels: int,
        out_channels: int,
        hidden_channels: int = 128,
        num_dubs: int = 6,
        num_convs_recon: int = 9,
        skip_connection: bool = False,
    ):
        """Inits DIDN.

        Parameters
        ----------
        in_channels: int
            Number of input channels.
        out_channels: int
            Number of output channels.
        hidden_channels: int
            Number of hidden channels. First convolution out_channels. Default: 128.
        num_dubs: int
            Number of DUB networks. Default: 6.
        num_convs_recon: int
            Number of ReconBlock convolutions. Default: 9.
        skip_connection: bool
            Use skip connection. Default: False.
        """
        super().__init__()
        self.conv_in = nn.Sequential(
            *[nn.Conv2d(in_channels=in_channels, out_channels=hidden_channels, kernel_size=3, padding=1), nn.PReLU()]
        )
        self.down = nn.Conv2d(
            in_channels=hidden_channels,
            out_channels=hidden_channels,
            kernel_size=3,
            stride=2,
            padding=1,
        )
        self.dubs = nn.ModuleList(
            [DUB(in_channels=hidden_channels, out_channels=hidden_channels) for _ in range(num_dubs)]
        )
        self.recon_block = ReconBlock(in_channels=hidden_channels, num_convs=num_convs_recon)
        self.recon_agg = nn.Conv2d(in_channels=hidden_channels * num_dubs, out_channels=hidden_channels, kernel_size=1)
        self.conv = nn.Sequential(
            *[
                nn.Conv2d(
                    in_channels=hidden_channels,
                    out_channels=hidden_channels,
                    kernel_size=3,
                    padding=1,
                ),
                nn.PReLU(),
            ]
        )
        self.up2 = Subpixel(hidden_channels, hidden_channels, 2, 1)
        self.conv_out = nn.Conv2d(
            in_channels=hidden_channels,
            out_channels=out_channels,
            kernel_size=3,
            padding=1,
        )
        self.num_dubs = num_dubs
        self.skip_connection = (in_channels == out_channels) and skip_connection

    @staticmethod
    def crop_to_shape(x, shape):
        """Crops ``x`` to specified shape.

        Parameters
        ----------
        x: torch.Tensor
            Input tensor with shape (\*, H, W).
        shape: Tuple(int, int)
            Crop shape corresponding to H, W.

        Returns
        -------
        cropped_output: torch.Tensor
            Cropped tensor.
        """
        h, w = x.shape[-2:]

        if h > shape[0]:
            x = x[:, :, : shape[0], :]
        if w > shape[1]:
            x = x[:, :, :, : shape[1]]
        return x

    def forward(self, x, channel_dim=1):
        """Takes as input a torch.Tensor `x` and computes DIDN(x).

        Parameters
        ----------
        x: torch.Tensor
            Input tensor.
        channel_dim: int
            Channel dimension. Default: 1.

        Returns
        -------
        out: torch.Tensor
            DIDN output tensor.
        """
        out = self.conv_in(x)
        out = self.down(out)

        dub_outs = []
        for dub in self.dubs:
            out = dub(out)
            dub_outs.append(out)

        out = [self.recon_block(dub_out) for dub_out in dub_outs]
        out = self.recon_agg(torch.cat(out, dim=channel_dim))
        out = self.conv(out)
        out = self.up2(out)
        out = self.conv_out(out)
        out = self.crop_to_shape(out, x.shape[-2:])

        if self.skip_connection:
            out = x + out
        return out<|MERGE_RESOLUTION|>--- conflicted
+++ resolved
@@ -83,8 +83,6 @@
         self.num_convs = num_convs
 
     def forward(self, input_data):
-<<<<<<< HEAD
-=======
         """Computes num_convs convolutions followed by PReLU activation on `input_data`.
 
         Parameters
@@ -92,7 +90,6 @@
         input_data: torch.Tensor
             Input tensor.
         """
->>>>>>> 6deb1cdf
 
         output = input_data.clone()
         for idx in range(self.num_convs):
