# coding=utf-8
# Copyright (c) DIRECT Contributors

__author__ = """direct contributors"""
<<<<<<< HEAD
__version__ = "1.0.1-dev0"
=======
__version__ = "1.0.1"
>>>>>>> 6deb1cdf
<|MERGE_RESOLUTION|>--- conflicted
+++ resolved
@@ -2,8 +2,4 @@
 # Copyright (c) DIRECT Contributors
 
 __author__ = """direct contributors"""
-<<<<<<< HEAD
-__version__ = "1.0.1-dev0"
-=======
-__version__ = "1.0.1"
->>>>>>> 6deb1cdf
+__version__ = "1.0.1"