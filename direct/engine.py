--- conflicted
+++ resolved
@@ -218,28 +218,6 @@
         )
         return loader
 
-<<<<<<< HEAD
-    def build_validation_loaders(self, validation_data, num_workers=0):
-        for curr_validation_data in validation_data:
-            text_dataset_description = curr_validation_data.text_description
-            self.logger.info("Building dataloader for dataset: %s.", text_dataset_description)
-            curr_batch_sampler = self.build_batch_sampler(
-                curr_validation_data,
-                batch_size=self.cfg.validation.batch_size,
-                sampler_type="sequential",
-                limit_number_of_volumes=None,
-            )
-            yield (
-                text_dataset_description,
-                self.build_loader(
-                    curr_validation_data,
-                    batch_sampler=curr_batch_sampler,
-                    num_workers=num_workers,
-                ),
-            )
-
-=======
->>>>>>> 6deb1cdf
     @staticmethod
     def build_batch_sampler(
         dataset: Union[Dataset, List[Dataset]],
@@ -630,11 +608,7 @@
         if "__mixed_precision__" in checkpoint:
             if (not self.mixed_precision) and checkpoint["__mixed_precision__"]:
                 self.logger.warning(
-<<<<<<< HEAD
-                    "Mixed precision training is not enabled, yet saved checkpoint requests this"
-=======
                     "Mixed precision training is not enabled, yet saved checkpoint requests this. "
->>>>>>> 6deb1cdf
                     "Will now enable mixed precision."
                 )
                 self.mixed_precision = True
