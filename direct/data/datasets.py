# coding=utf-8
# Copyright (c) DIRECT Contributors

"""DIRECT datasets module."""

import bisect
import contextlib
import logging
import pathlib
import xml.etree.ElementTree as etree  # nosec
from typing import Any, Callable, Dict, List, Optional, Sequence, Tuple, Union

import numpy as np
from torch.utils.data import Dataset, IterableDataset

from direct.data.fake import FakeMRIData
from direct.data.h5_data import H5SliceData
from direct.types import PathOrString
from direct.utils import remove_keys, str_to_class

<<<<<<< HEAD
try:
    import ismrmrd
except ImportError as exception:
    raise ImportError(
        "ISMRMD Library not available. Will not be able to parse ISMRMD headers. "
        "Install pyxb and ismrmrd-python from https://github.com/ismrmrd/ismrmrd-python "
        "if you wish to parse the headers."
    ) from exception

import logging

=======
>>>>>>> 6deb1cdf
logger = logging.getLogger(__name__)


@contextlib.contextmanager
def temp_seed(rng, seed):
    state = rng.get_state()
    rng.seed(seed)
    try:
        yield
    finally:
        rng.set_state(state)


def _et_query(
    root: etree.Element,
    qlist: Sequence[str],
    namespace: str = "http://www.ismrm.org/ISMRMRD",
) -> str:
    """
    ElementTree query function.
    This can be used to query an xml document via ElementTree. It uses qlist
    for nested queries.
    Args:
        root: Root of the xml to search through.
        qlist: A list of strings for nested searches, e.g. ["Encoding",
            "matrixSize"]
        namespace: Optional; xml namespace to prepend query.
    Returns:
        The retrieved data as a string.

    From:
    https://github.com/facebookresearch/fastMRI/blob/13560d2f198cc72f06e01675e9ecee509ce5639a/fastmri/data/mri_data.py#L23

    """
    s = "."
    prefix = "ismrmrd_namespace"

    ns = {prefix: namespace}

    for el in qlist:
        s = s + f"//{prefix}:{el}"

    value = root.find(s, ns)
    if value is None:
        raise RuntimeError("Element not found")

    return str(value.text)


class FakeMRIBlobsDataset(Dataset):
    """A PyTorch Dataset class which outputs random fake k-space images which reconstruct into Gaussian blobs."""

    def __init__(
        self,
        sample_size: int,
        num_coils: int,
        spatial_shape: Union[List[int], Tuple[int]],
        transform: Optional[Callable] = None,
        seed: Optional[int] = None,
        filenames: Optional[Union[List[str], str]] = None,
        pass_attrs: Optional[bool] = None,
        text_description: Optional[str] = None,
        kspace_context: Optional[bool] = None,
        **kwargs,
    ) -> None:
        """Dataset initialisation.

        Parameters
        ----------
        sample_size: int
            Size of the dataset.
        num_coils: int
            Number of coils for the fake k-space data.
        spatial_shape: List or Tuple of ints.
            Shape of the reconstructed fake data. Should be (height, width) or (slice, height, width), corresponding
            to ndim = 2 and ndim = 3.
        transform: Optional[Callable]
            A list of transforms to be performed on the generated samples. Default is None.
        seed: int
            Seed. Default is None.
        filenames: List of strings or string.
            Names for the generated samples. If string is given, a number order starting from "00001" is appended
            to the name of each sample.
        pass_attrs: bool
            Pass the attributes of the generated sample.
        text_description: str
            Description of dataset, can be useful for logging.
        kspace_context: bool
            If true corresponds to 3D reconstruction, else reconstruction is 2D.
        """

        self.logger = logging.getLogger(type(self).__name__)

        if len(spatial_shape) not in [2, 3]:
            raise NotImplementedError(
                f"Currently FakeDataset is implemented only for 2D or 3D data."
                f"Spatial shape must have 2 or 3 dimensions. Got shape {spatial_shape}."
            )
        self.sample_size = sample_size
        self.num_coils = num_coils
        self.spatial_shape = spatial_shape
        self.transform = transform
        self.pass_attrs = pass_attrs if pass_attrs is not None else True
        self.text_description = text_description
        if self.text_description:
            self.logger.info(f"Dataset description: {self.text_description}.")

        self.fake_data: Callable = FakeMRIData(
            ndim=len(self.spatial_shape),
            blobs_n_samples=kwargs.get("blobs_n_samples", None),
            blobs_cluster_std=kwargs.get("blobs_cluster_std", None),
        )
        self.volume_indices: Dict[str, range] = {}

        self.rng = np.random.RandomState()

        with temp_seed(self.rng, seed):
            # size = sample_size * num_slices if data is 3D
            self.data = [
                (filename, slice_no, seed)
                for (filename, seed) in zip(
                    self.parse_filenames_data(filenames),
                    list(self.rng.choice(a=range(int(1e5)), size=self.sample_size, replace=False)),
                )  # ensure reproducibility
                for slice_no in range(self.spatial_shape[0] if len(spatial_shape) == 3 else 1)
            ]
        self.kspace_context = kspace_context if kspace_context else 0
        self.ndim = 2 if self.kspace_context == 0 else 3

        if self.kspace_context != 0:
            raise NotImplementedError("3D reconstruction is not yet supported with FakeMRIBlobsDataset.")

    def parse_filenames_data(self, filenames):
        if filenames is None:
            filenames = ["sample"]

        if isinstance(filenames, str):
            filenames = [filenames]

        if len(filenames) != self.sample_size:
            filenames = [filenames[0] + f"{_:05}" for _ in range(1, self.sample_size + 1)]

        current_slice_number = 0
        for idx, filename in enumerate(filenames):
            if len(filenames) < 5 or idx % (len(filenames) // 5) == 0 or len(filenames) == (idx + 1):
                self.logger.info("Parsing: {(idx + 1) / len(filenames) * 100:.2f}%.")

            num_slices = self.spatial_shape[0] if len(self.spatial_shape) == 3 else 1
            self.volume_indices[filename] = range(current_slice_number, current_slice_number + num_slices)
            current_slice_number += num_slices

        return filenames

    @staticmethod
    def _get_metadata(metadata):
        encoding_size = metadata["encoding_size"]
        reconstruction_size = metadata["reconstruction_size"]
        metadata = {
            "encoding_size": encoding_size,
            "reconstruction_size": reconstruction_size,
        }
        return metadata

    def __len__(self):
        return len(self.data)

    def __getitem__(self, idx: int) -> Dict[str, Any]:
        filename, slice_no, sample_seed = self.data[idx]

        sample = self.fake_data(
            sample_size=1,
            num_coils=self.num_coils,
            spatial_shape=self.spatial_shape,
            name=[filename],
            seed=sample_seed,
        )[0]
        sample["kspace"] = sample["kspace"][slice_no]

        if "attrs" in sample:
            metadata = self._get_metadata(sample["attrs"])
            sample.update(metadata)

            if self.pass_attrs:
                sample["scaling_factor"] = sample["attrs"]["max"]

            del sample["attrs"]

        sample["slice_no"] = slice_no
        if sample["kspace"].ndim == 2:  # Singlecoil data does not always have coils at the first axis.
            sample["kspace"] = sample["kspace"][np.newaxis, ...]

        if self.transform:
            sample = self.transform(sample)

        return sample


def _parse_fastmri_header(xml_header: str) -> Dict[str, int]:
    # Borrowed from: https://github.com/facebookresearch/\
    # fastMRI/blob/13560d2f198cc72f06e01675e9ecee509ce5639a/fastmri/data/mri_data.py#L23
    et_root = etree.fromstring(xml_header)  # nosec

    encodings = ["encoding", "encodedSpace", "matrixSize"]
    encoding_size = (
        int(_et_query(et_root, encodings + ["x"])),
        int(_et_query(et_root, encodings + ["y"])),
        int(_et_query(et_root, encodings + ["z"])),
    )
    reconstructions = ["encoding", "reconSpace", "matrixSize"]
    reconstruction_size = (
        int(_et_query(et_root, reconstructions + ["x"])),
        int(_et_query(et_root, reconstructions + ["y"])),
        int(_et_query(et_root, reconstructions + ["z"])),
    )

    limits = ["encoding", "encodingLimits", "kspace_encoding_step_1"]
    encoding_limits_center = int(_et_query(et_root, limits + ["center"]))
    encoding_limits_max = int(_et_query(et_root, limits + ["maximum"])) + 1

    padding_left = encoding_size[1] // 2 - encoding_limits_center
    padding_right = padding_left + encoding_limits_max

    metadata = {
        "padding_left": padding_left,
        "padding_right": padding_right,
        "encoding_size": encoding_size,
        "reconstruction_size": reconstruction_size,
    }

    return metadata


class FastMRIDataset(H5SliceData):
    """FastMRI challenge dataset."""

    def __init__(
        self,
        root: pathlib.Path,
        transform: Optional[Callable] = None,
        filenames_filter: Optional[List[PathOrString]] = None,
        regex_filter: Optional[str] = None,
        pass_mask: bool = False,
        pass_max: bool = True,
        initial_images: Union[List[pathlib.Path], None] = None,
        initial_images_key: Optional[str] = None,
        noise_data: Optional[Dict] = None,
        pass_h5s: Optional[Dict] = None,
        **kwargs,
    ) -> None:

        # TODO: Clean up Dataset class such that only **kwargs need to get parsed.
        # BODY: Additional keysneeded for this dataset can be popped if needed.
        self.pass_mask = pass_mask
        extra_keys = ["mask"] if pass_mask else []
        extra_keys.append("ismrmrd_header")

        super().__init__(
            root=root,
            filenames_filter=filenames_filter,
            regex_filter=regex_filter,
            metadata=None,
            extra_keys=tuple(extra_keys),
            pass_attrs=pass_max,
            text_description=kwargs.get("text_description", None),
            pass_h5s=pass_h5s,
            pass_dictionaries=kwargs.get("pass_dictionaries", None),
        )
        if self.sensitivity_maps is not None:
            raise NotImplementedError(
                f"Sensitivity maps are not supported in the current " f"{self.__class__.__name__} class."
            )

        # TODO: Make exclusive or to give error when one of the two keys is not set.
        # TODO: Convert into mixin, and add support to main image
        # TODO: Such a support would also work for the sensitivity maps
        self.initial_images_key = initial_images_key
        self.initial_images = {}

        if initial_images:
            self.initial_images = {k.name: k for k in initial_images}

        self.noise_data = noise_data
        self.transform = transform

    def __getitem__(self, idx: int) -> Dict[str, Any]:
        sample = super().__getitem__(idx)

        if self.pass_attrs:
            sample["scaling_factor"] = sample["attrs"]["max"]
            del sample["attrs"]

        sample.update(_parse_fastmri_header(sample["ismrmrd_header"]))
        del sample["ismrmrd_header"]
        # Some images have strange behavior, e.g. FLAIR 203.
        image_shape = sample["kspace"].shape
        if image_shape[-1] < sample["reconstruction_size"][-2]:  # reconstruction size is (x, y, z)
            sample["reconstruction_size"] = (image_shape[-1], image_shape[-1], 1)

        if self.pass_mask:
            # mask should be shape (1, h, w, 1) mask provided is only w
            kspace_shape = sample["kspace"].shape
            sampling_mask = sample["mask"]

            # Mask needs to be padded.
            sampling_mask[: sample["padding_left"]] = 0
            sampling_mask[sample["padding_right"] :] = 0

            sampling_mask = sampling_mask.reshape(1, -1)
            del sample["mask"]

            sample["sampling_mask"] = self.__broadcast_mask(kspace_shape, sampling_mask)
            sample["acs_mask"] = self.__broadcast_mask(kspace_shape, self.__get_acs_from_fastmri_mask(sampling_mask))

        # Explicitly zero-out the outer parts of kspace which are padded
        sample["kspace"] = self.explicit_zero_padding(
            sample["kspace"], sample["padding_left"], sample["padding_right"]
        )

        if self.transform:
            sample = self.transform(sample)

        if self.noise_data:
            sample["loglikelihood_scaling"] = self.noise_data[sample["slice_no"]]

        return sample

    @staticmethod
    def explicit_zero_padding(kspace, padding_left, padding_right):
        if padding_left > 0:
            kspace[..., 0:padding_left] = 0 + 0 * 1j
        if padding_right > 0:
            kspace[..., padding_right:] = 0 + 0 * 1j

        return kspace

    @staticmethod
    def __get_acs_from_fastmri_mask(mask):
        left = right = mask.shape[-1] // 2
        while mask[..., right]:
            right += 1
        while mask[..., left]:
            left -= 1
        acs_mask = np.zeros_like(mask)
        acs_mask[:, left + 1 : right] = 1
        return acs_mask

    def __broadcast_mask(self, kspace_shape, mask):
        if self.ndim == 2:
            mask = np.broadcast_to(mask, [kspace_shape[1], mask.shape[-1]])
            mask = mask[np.newaxis, ..., np.newaxis]
        elif self.ndim == 3:
            mask = np.broadcast_to(mask, [kspace_shape[2], mask.shape[-1]])
            mask = mask[np.newaxis, np.newaxis, ..., np.newaxis]
        return mask


class CalgaryCampinasDataset(H5SliceData):
    """Calgary-Campinas challenge dataset."""

    def __init__(
        self,
        root: pathlib.Path,
        transform: Optional[Callable] = None,
        regex_filter: Optional[str] = None,
        filenames_filter: Optional[List[PathOrString]] = None,
        pass_mask: bool = False,
        crop_outer_slices: bool = False,
        pass_h5s: Optional[Dict] = None,
        **kwargs,
    ) -> None:
        super().__init__(
            root=root,
            filenames_filter=filenames_filter,
            regex_filter=regex_filter,
            metadata=None,
            extra_keys=None,
            slice_data=slice(50, -50) if crop_outer_slices else None,
            text_description=kwargs.get("text_description", None),
            pass_h5s=pass_h5s,
            pass_dictionaries=kwargs.get("pass_dictionaries", None),
        )

        if self.sensitivity_maps is not None:
            raise NotImplementedError(
                f"Sensitivity maps are not supported in the current " f"{self.__class__.__name__} class."
            )

        # Sampling rate in the slice-encode direction
        self.sampling_rate_slice_encode: float = 0.85
        self.transform = transform
        self.pass_mask: bool = pass_mask

    def __getitem__(self, idx: int) -> Dict[str, Any]:
        sample = super().__getitem__(idx)
        kspace = sample["kspace"]

        # TODO: use broadcasting function.
        if self.pass_mask:
            # # In case the data is already masked, the sampling mask can be recovered by finding the zeros.
            # This needs to be done in the primary function!
            # sampling_mask = ~(np.abs(kspace).sum(axis=(0, -1)) == 0)
            sample["mask"] = (sample["mask"] * np.ones(kspace.shape).astype(np.int32))[..., np.newaxis]

        kspace = kspace[..., ::2] + 1j * kspace[..., 1::2]  # Convert real-valued to complex-valued data.
        num_z = kspace.shape[1]
        kspace[:, int(np.ceil(num_z * self.sampling_rate_slice_encode)) :, :] = 0.0 + 0.0 * 1j

        # Downstream code expects the coils to be at the first axis.
        sample["kspace"] = np.ascontiguousarray(kspace.transpose(2, 0, 1))

        if self.transform:
            sample = self.transform(sample)
        return sample


class ConcatDataset(Dataset):
    """Dataset as a concatenation of multiple datasets.

    This class is useful to assemble different existing datasets.

    Parameters
    ----------
    datasets: sequence
        List of datasets to be concatenated

    From pytorch 1.5.1: torch.utils.data.ConcatDataset
    """

    @staticmethod
    def cumsum(sequence):
        out_sequence, total = [], 0
        for item in sequence:
            length = len(item)
            out_sequence.append(length + total)
            total += length
        return out_sequence

    def __init__(self, datasets):
        super().__init__()
        if len(datasets) <= 0:
            raise AssertionError("datasets should not be an empty iterable")
        self.datasets = list(datasets)
        for dataset in self.datasets:
            if isinstance(dataset, IterableDataset):
                raise AssertionError("ConcatDataset does not support IterableDataset")
        self.cumulative_sizes = self.cumsum(self.datasets)

        self.logger = logging.getLogger(type(self).__name__)

    def __len__(self):
        return self.cumulative_sizes[-1]

    def __getitem__(self, idx):
        if idx < 0:
            if -idx > len(self):
                raise ValueError("absolute value of index should not exceed dataset length")
            idx = len(self) + idx
        dataset_idx = bisect.bisect_right(self.cumulative_sizes, idx)
        sample_idx = idx if dataset_idx == 0 else idx - self.cumulative_sizes[dataset_idx - 1]
        return self.datasets[dataset_idx][sample_idx]


def build_dataset(
    name: str,
    root: pathlib.Path,
    filenames_filter: Optional[List[PathOrString]] = None,
    sensitivity_maps: Optional[pathlib.Path] = None,
    transforms: Optional[Any] = None,
    text_description: Optional[str] = None,
    kspace_context: Optional[int] = 0,
    **kwargs,
) -> Dataset:
    """

    Parameters
    ----------
    name: str
        Name of dataset class (without `Dataset`) in direct.data.datasets.
    root: pathlib.Path
        Root path to the data for the dataset class.
    filenames_filter: List
        List of filenames to include in the dataset, should be the same as the ones that can be derived from a glob
        on the root. If set, will skip searching for files in the root.
    sensitivity_maps: pathlib.Path
        Path to sensitivity maps.
    transforms: object
        Transformation object
    text_description: str
        Description of dataset, can be used for logging.
    kspace_context: int
        If set, output will be of shape -kspace_context:kspace_context.

    Returns
    -------
    Dataset
    """

    # TODO: Maybe only **kwargs are fine.
    logger.info("Building dataset for: %s", name)
    dataset_class: Callable = str_to_class("direct.data.datasets", name + "Dataset")
    logger.debug("Dataset class: %s", dataset_class)
    dataset = dataset_class(
        root=root,
        filenames_filter=filenames_filter,
        transform=transforms,
        sensitivity_maps=sensitivity_maps,
        text_description=text_description,
        kspace_context=kspace_context,
        **kwargs,
    )

    logger.debug("Dataset: %s", str(dataset))

    return dataset


def build_dataset_from_input(
    transforms,
    dataset_config,
    initial_images,
    initial_kspaces,
    filenames_filter,
    data_root,
    pass_dictionaries,
):
    """
    Parameters
    ----------
    transforms: object, Callable
        Transformation object.
    dataset_config: Dataset configuration file
    initial_images: pathlib.Path
        Path to initial_images.
    initial_kspaces: pathlib.Path
        Path to initial kspace images.
    filenames_filter: List
        List of filenames to include in the dataset, should be the same as the ones that can be derived from a glob
        on the root. If set, will skip searching for files in the root.
    data_root: pathlib.Path
        Root path to the data for the dataset class.
    pass_dictionaries:

    Returns
    -------
    Dataset
    """
    pass_h5s = None
    if initial_images is not None and initial_kspaces is not None:
        raise ValueError(
            f"initial_images and initial_kspaces are mutually exclusive. "
            f"Got {initial_images} and {initial_kspaces}."
        )

    if initial_images:
        pass_h5s = {"initial_image": (dataset_config.input_image_key, initial_images)}

    if initial_kspaces:
        pass_h5s = {"initial_kspace": (dataset_config.input_kspace_key, initial_kspaces)}

    dataset = build_dataset(
        root=data_root,
        filenames_filter=filenames_filter,
        transforms=transforms,
        pass_h5s=pass_h5s,
        pass_dictionaries=pass_dictionaries,
        **remove_keys(dataset_config, ["transforms", "lists"]),
    )
    return dataset<|MERGE_RESOLUTION|>--- conflicted
+++ resolved
@@ -18,20 +18,6 @@
 from direct.types import PathOrString
 from direct.utils import remove_keys, str_to_class
 
-<<<<<<< HEAD
-try:
-    import ismrmrd
-except ImportError as exception:
-    raise ImportError(
-        "ISMRMD Library not available. Will not be able to parse ISMRMD headers. "
-        "Install pyxb and ismrmrd-python from https://github.com/ismrmrd/ismrmrd-python "
-        "if you wish to parse the headers."
-    ) from exception
-
-import logging
-
-=======
->>>>>>> 6deb1cdf
 logger = logging.getLogger(__name__)
 
 
