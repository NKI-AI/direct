# coding=utf-8
# Copyright (c) DIRECT Contributors

# Code and comments can be shared with code of FastMRI under the same MIT license:
# https://github.com/facebookresearch/fastMRI/
# The code can have been adjusted to our needs.

from typing import Callable, List, Optional, Tuple, Union

import numpy as np
import torch
import torch.fft

from direct.data.bbox import crop_to_bbox
from direct.utils import ensure_list, is_complex_data, is_power_of_two
from direct.utils.asserts import assert_complex, assert_same_shape


def to_tensor(data: np.ndarray) -> torch.Tensor:
    """Convert numpy array to PyTorch tensor. Complex arrays will have real and imaginary parts on the last axis.

    Parameters
    ----------
    data: np.ndarray

    Returns
    -------
    torch.Tensor
    """
    if np.iscomplexobj(data):
        data = np.stack((data.real, data.imag), axis=-1)

    data = torch.from_numpy(data)

    return data


def verify_fft_dtype_possible(data: torch.Tensor, dims: Tuple[int, ...]) -> bool:
    """fft and ifft can only be performed on GPU in float16 if the shapes are powers of 2. This function verifies if
    this is the case.

    Parameters
    ----------
    data: torch.Tensor
    dims: tuple

    Returns
    -------
    bool
    """
    is_complex64 = data.dtype == torch.complex64
    is_complex32_and_power_of_two = (data.dtype == torch.float32) and all(
        is_power_of_two(_) for _ in [data.size(idx) for idx in dims]
    )

    return is_complex64 or is_complex32_and_power_of_two


def view_as_complex(data):
    """Returns a view of input as a complex tensor.

    For an input tensor of size (N, ..., 2) where the last dimension of size 2 represents the real and imaginary
    components of complex numbers, this function returns a new complex tensor of size (N, ...).

    Parameters
    ----------
    data: torch.Tensor
        Input data with torch.dtype torch.float64 and torch.float32 with complex axis (last) of dimension 2
        and of shape (N, \*, 2).

    Returns
    -------
    complex_valued_data: torch.Tensor
        Output complex-valued data of shape (N, \*) with complex torch.dtype.
    """
    return torch.view_as_complex(data)


def view_as_real(data):
    """Returns a view of data as a real tensor.

    For an input complex tensor of size (N, ...) this function returns a new real tensor of size (N, ..., 2) where the
    last dimension of size 2 represents the real and imaginary components of complex numbers.

    Parameters
    ----------
    data: torch.Tensor
        Input data with complex torch.dtype of shape (N, \*).

    Returns
    -------
    real_valued_data: torch.Tensor
        Output real-valued data of shape (N, \*, 2).
    """

    return torch.view_as_real(data)


def fft2(
    data: torch.Tensor,
    dim: Tuple[int, ...] = (1, 2),
    centered: bool = True,
    normalized: bool = True,
) -> torch.Tensor:
    """Apply centered two-dimensional Inverse Fast Fourier Transform. Can be performed in half precision when input
    shapes are powers of two.

    Version for PyTorch >= 1.7.0.

    Parameters
    ----------
    data: torch.Tensor
        Complex-valued input tensor. Should be of shape (\*, 2) and dim is in \*.
    dim: tuple, list or int
        Dimensions over which to compute. Should be positive. Negative indexing not supported
        Default is (1, 2), corresponding to ('height', 'width').
    centered: bool
        Whether to apply a centered fft (center of kspace is in the center versus in the corners).
        For FastMRI dataset this has to be true and for the Calgary-Campinas dataset false.
    normalized: bool
        Whether to normalize the fft. For the FastMRI this has to be true and for the Calgary-Campinas dataset false.

    Returns
    -------
    output_data: torch.Tensor
        The Fast Fourier transform of the data.
    """
    if not all((_ >= 0 and isinstance(_, int)) for _ in dim):
        raise TypeError(
            f"Currently fft2 does not support negative indexing. "
            f"Dim should contain only positive integers. Got {dim}."
        )

    assert_complex(data, complex_last=True)

    data = view_as_complex(data)
    if centered:
        data = ifftshift(data, dim=dim)
    # Verify whether half precision and if fft is possible in this shape. Else do a typecast.
    if verify_fft_dtype_possible(data, dim):
        data = torch.fft.fftn(
            data,
            dim=dim,
            norm="ortho" if normalized else None,
        )
    else:
        raise ValueError("Currently half precision FFT is not supported.")

    if centered:
        data = fftshift(data, dim=dim)

    data = view_as_real(data)
    return data


def ifft2(
    data: torch.Tensor,
    dim: Tuple[int, ...] = (1, 2),
    centered: bool = True,
    normalized: bool = True,
) -> torch.Tensor:
    """Apply centered two-dimensional Inverse Fast Fourier Transform. Can be performed in half precision when input
    shapes are powers of two.

    Version for PyTorch >= 1.7.0.

    Parameters
    ----------
    data: torch.Tensor
        Complex-valued input tensor. Should be of shape (\*, 2) and dim is in \*.
    dim: tuple, list or int
        Dimensions over which to compute. Should be positive. Negative indexing not supported
        Default is (1, 2), corresponding to ( 'height', 'width').
    centered: bool
        Whether to apply a centered ifft (center of kspace is in the center versus in the corners).
        For FastMRI dataset this has to be true and for the Calgary-Campinas dataset false.
    normalized: bool
        Whether to normalize the ifft. For the FastMRI this has to be true and for the Calgary-Campinas dataset false.

    Returns
    -------
    output_data: torch.Tensor
        The Inverse Fast Fourier transform of the data.
    """
    if not all((_ >= 0 and isinstance(_, int)) for _ in dim):
        raise TypeError(
            f"Currently ifft2 does not support negative indexing. "
            f"Dim should contain only positive integers. Got {dim}."
        )
    assert_complex(data, complex_last=True)

    data = view_as_complex(data)
    if centered:
        data = ifftshift(data, dim=dim)
    # Verify whether half precision and if fft is possible in this shape. Else do a typecast.
    if verify_fft_dtype_possible(data, dim):
        data = torch.fft.ifftn(
            data,
            dim=dim,
            norm="ortho" if normalized else None,
        )
    else:
        raise ValueError("Currently half precision FFT is not supported.")

    if centered:
        data = fftshift(data, dim=dim)

    data = view_as_real(data)
    return data


def safe_divide(input_tensor: torch.Tensor, other_tensor: torch.Tensor) -> torch.Tensor:
    """Divide input_tensor and other_tensor safely, set the output to zero where the divisor b is zero.

    Parameters
    ----------
    input_tensor: torch.Tensor
    other_tensor: torch.Tensor

    Returns
    -------
    torch.Tensor: the division.
    """

    data = torch.where(
        other_tensor == 0,
        torch.tensor([0.0], dtype=input_tensor.dtype).to(input_tensor.device),
        input_tensor / other_tensor,
    )
    return data


def modulus(data: torch.Tensor, complex_axis: int = -1) -> torch.Tensor:
    """Compute modulus of complex input data. Assumes there is a complex axis (of dimension 2) in the data.

    Parameters
    ----------
    data: torch.Tensor
    complex_axis: int
        Complex dimension along which the modulus will be calculated. Default: -1.

    Returns
    -------
    output_data: torch.Tensor
        Modulus of data.
    """

<<<<<<< HEAD
    assert_complex(data, complex_axis=complex_axis)
=======
    assert_complex(data, complex_axis)
>>>>>>> 31eac22f

    return (data**2).sum(complex_axis).sqrt()  # noqa


def roll_one_dim(data: torch.Tensor, shift: int, dim: int) -> torch.Tensor:
    """Similar to roll but only for one dim

    Parameters
    ----------
    data: torch.Tensor
    shift: tuple, int
    dim: tuple, list or int

    Returns
    -------
    torch.Tensor
    """
    shift = shift % data.size(dim)
    if shift == 0:
        return data

    left = data.narrow(dim, 0, data.size(dim) - shift)
    right = data.narrow(dim, data.size(dim) - shift, shift)

    return torch.cat((right, left), dim=dim)


def roll(
    data: torch.Tensor,
    shift: List[int],
    dim: List[int],
) -> torch.Tensor:
    """Similar to numpy roll but applies to pytorch tensors.

    Parameters
    ----------
    data: torch.Tensor
    shift: tuple, int
    dim: tuple, list or int

    Returns
    -------
    torch.Tensor
        Rolled version of data
    """
    if len(shift) != len(dim):
        raise ValueError("len(shift) must match len(dim)")

    for (s, d) in zip(shift, dim):
        data = roll_one_dim(data, s, d)

    return data


def fftshift(data: torch.Tensor, dim: Tuple[int, ...] = None) -> torch.Tensor:
    """Similar to numpy fftshift but applies to pytorch tensors.

    Parameters
    ----------
    data: torch.Tensor
    dim: tuple, list or int

    Returns
    -------
    torch.Tensor
    """
    if dim is None:
        # this weird code is necessary for torch.jit.script typing
        dim = [0] * (data.dim())
        for idx in range(1, data.dim()):
            dim[idx] = idx

    # also necessary for torch.jit.script
    shift = [0] * len(dim)
    for idx, dim_num in enumerate(dim):
        shift[idx] = data.shape[dim_num] // 2

    return roll(data, shift, dim)


def ifftshift(data: torch.Tensor, dim: Tuple[Union[str, int], ...] = None) -> torch.Tensor:
    """Similar to numpy ifftshift but applies to pytorch tensors.

    Parameters
    ----------
    data: torch.Tensor
    dim: tuple, list or int

    Returns
    -------
    torch.Tensor
    """
    if dim is None:
        # this weird code is necessary for torch.jit.script typing
        dim = [0] * (data.dim())
        for i in range(1, data.dim()):
            dim[i] = i

    # also necessary for torch.jit.script
    shift = [0] * len(dim)
    for i, dim_num in enumerate(dim):
        shift[i] = (data.shape[dim_num] + 1) // 2

    return roll(data, shift, dim)


def complex_multiplication(input_tensor: torch.Tensor, other_tensor: torch.Tensor) -> torch.Tensor:
    """Multiplies two complex-valued tensors. Assumes input tensors are complex (last axis has dimension 2).

    Parameters
    ----------
    input_tensor: torch.Tensor
        Input data
    other_tensor: torch.Tensor
        Input data

    Returns
    -------
    torch.Tensor
    """
    assert_complex(input_tensor, complex_last=True)
    assert_complex(other_tensor, complex_last=True)

    complex_index = -1

    real_part = input_tensor[..., 0] * other_tensor[..., 0] - input_tensor[..., 1] * other_tensor[..., 1]
    imaginary_part = input_tensor[..., 0] * other_tensor[..., 1] + input_tensor[..., 1] * other_tensor[..., 0]

    multiplication = torch.cat(
        [
            real_part.unsqueeze(dim=complex_index),
            imaginary_part.unsqueeze(dim=complex_index),
        ],
        dim=complex_index,
    )

    return multiplication


def _complex_matrix_multiplication(
    input_tensor: torch.Tensor, other_tensor: torch.Tensor, mult_func: Callable
) -> torch.Tensor:
    """Perform a matrix multiplication, helper function for complex_bmm and complex_mm.

    Parameters
    ----------
    input_tensor: torch.Tensor
    other_tensor: torch.Tensor
    mult_func: Callable
        Multiplication function e.g. torch.bmm or torch.mm

    Returns
    -------
    torch.Tensor
    """
    if not input_tensor.is_complex() or not other_tensor.is_complex():
        raise ValueError("Both input_tensor and other_tensor have to be complex-valued torch tensors.")

    output = (
        mult_func(input_tensor.real, other_tensor.real)
        - mult_func(input_tensor.imag, other_tensor.imag)
        + 1j * mult_func(input_tensor.real, other_tensor.imag)
        + 1j * mult_func(input_tensor.imag, other_tensor.real)
    )
    return output


def complex_mm(input_tensor: torch.Tensor, other_tensor: torch.Tensor) -> torch.Tensor:
    """Performs a matrix multiplication of the 2D complex matrices input_tensor and other_tensor. If input_tensor is a
    (n×m) tensor, other_tensor is a (m×p) tensor, out will be a (n×p) tensor.

    Parameters
    ----------
    input_tensor: torch.Tensor
        Input 2D tensor.
    other_tensor: torch.Tensor
        Other 2D tensor.

    Returns
    -------
    out: torch.Tensor
        Complex-multiplied 2D output tensor.
    """
    return _complex_matrix_multiplication(input_tensor, other_tensor, torch.mm)


def complex_bmm(input_tensor: torch.Tensor, other_tensor: torch.Tensor) -> torch.Tensor:
    """Complex batch multiplication.

    Parameters
    ----------
    input_tensor: torch.Tensor
        Input tensor.
    other_tensor: torch.Tensor
        Other tensor.

    Returns
    -------
    out: torch.Tensor
        Batch complex-multiplied output tensor.
    """
    return _complex_matrix_multiplication(input_tensor, other_tensor, torch.bmm)


def conjugate(data: torch.Tensor) -> torch.Tensor:
    """Compute the complex conjugate of a torch tensor where the last axis denotes the real and complex part (last axis
    has dimension 2).

    Parameters
    ----------
    data: torch.Tensor

    Returns
    -------
    conjugate_tensor: torch.Tensor
    """
    assert_complex(data, complex_last=True)
    data = data.clone()  # Clone is required as the data in the next line is changed in-place.
    data[..., 1] = data[..., 1] * -1.0

    return data


def apply_mask(
    kspace: torch.Tensor,
    mask_func: Union[Callable, torch.Tensor],
    seed: Optional[int] = None,
    return_mask: bool = True,
) -> Union[Tuple[torch.Tensor, torch.Tensor], torch.Tensor]:
    """Subsample kspace by setting kspace to zero as given by a binary mask.

    Parameters
    ----------
    kspace: torch.Tensor
        k-space as a complex-valued tensor.
    mask_func: callable or torch.tensor
        Masking function, taking a shape and returning a mask with this shape or can be broadcast as such
        Can also be a sampling mask.
    seed: int
        Seed for the random number generator
    return_mask: bool
        If true, mask will be returned

    Returns
    -------
    masked data, mask: (torch.Tensor, torch.Tensor)
    """
    # TODO: Split the function to apply_mask_func and apply_mask

    assert_complex(kspace, complex_last=True)

    if not isinstance(mask_func, torch.Tensor):
        shape = np.array(kspace.shape)[1:]  # The first dimension is always the coil dimension.
        mask = mask_func(shape=shape, seed=seed)
    else:
        mask = mask_func

    masked_kspace = torch.where(mask == 0, torch.tensor([0.0], dtype=kspace.dtype), kspace)

    if not return_mask:
        return masked_kspace

    return masked_kspace, mask


def tensor_to_complex_numpy(data: torch.Tensor) -> np.ndarray:
    """Converts a complex pytorch tensor to a complex numpy array. The last axis denote the real and imaginary parts
    respectively.

    Parameters
    ----------
    data: torch.Tensor
        Input data

    Returns
    -------
    out: np.array
        Complex valued np.ndarray
    """
    assert_complex(data, complex_last=True)
    data = data.detach().cpu().numpy()
    return data[..., 0] + 1j * data[..., 1]


def root_sum_of_squares(data: torch.Tensor, dim: int = 0, complex_dim: int = -1) -> torch.Tensor:
    r"""Compute the root sum of squares (RSS) transform along a given dimension of the input tensor:

    .. math::
        x_{\textrm{RSS}} = \sqrt{\sum_{i \in \textrm{coil}} |x_i|^2}

    Parameters
    ----------
    data: torch.Tensor
        Input tensor
    dim: int
        Coil dimension. Default is 0 as the first dimension is always the coil dimension.
    complex_dim: int
        Complex channel dimension. Default is -1. If data not complex this is ignored.

    Returns
    -------
    torch.Tensor: RSS of the input tensor.

    """
    if is_complex_data(data):
        return torch.sqrt((data**2).sum(complex_dim).sum(dim))

    return torch.sqrt((data**2).sum(dim))


def center_crop(data: torch.Tensor, shape: Tuple[int, int]) -> torch.Tensor:
    """Apply a center crop along the last two dimensions.

    Parameters
    ----------
    data: torch.Tensor
    shape: Tuple[int, int]
        The output shape, should be smaller than the corresponding data dimensions.

    Returns
    -------
    torch.Tensor: The center cropped data.
    """
    # TODO: Make dimension independent.
    if not (0 < shape[0] <= data.shape[-2]) or not (0 < shape[1] <= data.shape[-1]):
        raise ValueError(f"Crop shape should be smaller than data. Requested {shape}, got {data.shape}.")

    width_lower = (data.shape[-2] - shape[0]) // 2
    width_upper = width_lower + shape[0]
    height_lower = (data.shape[-1] - shape[1]) // 2
    height_upper = height_lower + shape[1]

    return data[..., width_lower:width_upper, height_lower:height_upper]


def complex_center_crop(
    data_list: Union[List[torch.Tensor], torch.Tensor],
    shape: Tuple[int, int],
    offset: int = 1,
    contiguous: bool = False,
) -> Union[List[torch.Tensor], torch.Tensor]:
    """Apply a center crop to the input data, or to a list of complex images.

    Parameters
    ----------
    data_list: Union[List[torch.Tensor], torch.Tensor]
        The complex input tensor to be center cropped. It should have at least 3 dimensions
         and the cropping is applied along dimensions didx and didx+1 and the last dimensions should have a size of 2.
    shape: Tuple[int, int]
        The output shape. The shape should be smaller than the corresponding dimensions of data.
        If one value is None, this is filled in by the image shape.
    offset: int
        Starting dimension for cropping.
    contiguous: bool
        Return as a contiguous array. Useful for fast reshaping or viewing.

    Returns
    -------
    Union[List[torch.Tensor], torch.Tensor]
        The center cropped input_image(s).
    """
    data_list = ensure_list(data_list)
    assert_same_shape(data_list)

    image_shape = list(data_list[0].shape)
    ndim = data_list[0].ndim
    bbox = [0] * ndim + image_shape

    # Allow for False in crop directions
    shape = [_ if _ else image_shape[idx + offset] for idx, _ in enumerate(shape)]
    for idx, _ in enumerate(shape):
        bbox[idx + offset] = (image_shape[idx + offset] - shape[idx]) // 2
        bbox[len(image_shape) + idx + offset] = shape[idx]

    if not all(_ >= 0 for _ in bbox[:ndim]):
        raise ValueError(
            f"Bounding box requested has negative values, "
            f"this is likely to data size being smaller than the crop size. Got {bbox} with image_shape {image_shape} "
            f"and requested shape {shape}."
        )

    output = [crop_to_bbox(data, bbox) for data in data_list]

    if contiguous:
        output = [_.contiguous() for _ in output]

    if len(output) == 1:  # Only one element:
        output = output[0]
    return output


def complex_random_crop(
    data_list: Union[List[torch.Tensor], torch.Tensor],
    crop_shape: Tuple[int, ...],
    offset: int = 1,
    contiguous: bool = False,
    sampler: str = "uniform",
    sigma: Union[float, List[float], None] = None,
) -> Union[List[torch.Tensor], torch.Tensor]:
    """Apply a random crop to the input data tensor or a list of complex.

    Parameters
    ----------
    data_list: Union[List[torch.Tensor], torch.Tensor]
        The complex input tensor to be center cropped. It should have at least 3 dimensions and the cropping is applied
        along dimensions -3 and -2 and the last dimensions should have a size of 2.
    crop_shape: Tuple[int, ...]
        The output shape. The shape should be smaller than the corresponding dimensions of data.
    offset: int
        Starting dimension for cropping.
    contiguous: bool
        Return as a contiguous array. Useful for fast reshaping or viewing.
    sampler: str
        Select the random indices from either a `uniform` or `gaussian` distribution (around the center)
    sigma: float or list of float or None
        Standard variance of the gaussian when sampler is `gaussian`. If not set will take 1/3th of image shape

    Returns
    -------
    Union[List[torch.Tensor], torch.Tensor]
        The center cropped input tensor or list of tensors.
    """
    if sampler == "uniform" and sigma is not None:
        raise ValueError(f"sampler `uniform` is incompatible with sigma {sigma}, has to be None.")

    data_list = ensure_list(data_list)
    assert_same_shape(data_list)

    image_shape = list(data_list[0].shape)

    ndim = data_list[0].ndim
    bbox = [0] * ndim + image_shape

    crop_shape = [_ if _ else image_shape[idx + offset] for idx, _ in enumerate(crop_shape)]
    crop_shape = np.asarray(crop_shape)

    limits = np.zeros(len(crop_shape), dtype=int)
    for idx, _ in enumerate(limits):
        limits[idx] = image_shape[offset + idx] - crop_shape[idx]

    if not all(_ >= 0 for _ in limits):
        raise ValueError(
            f"Bounding box limits have negative values, "
            f"this is likely to data size being smaller than the crop size. Got {limits}"
        )

    if sampler == "uniform":
        lower_point = np.random.randint(0, limits + 1).tolist()
    elif sampler == "gaussian":
        data_shape = np.asarray(image_shape[offset : offset + len(crop_shape)])
        if not sigma:
            sigma = data_shape / 6  # w, h
        else:
            if isinstance(sigma, float) or isinstance(sigma, list) and len(sigma) == 1:
                sigma = [sigma for _ in range(len(crop_shape))]
            elif len(sigma) != len(crop_shape):  # type: ignore
                raise ValueError(
                    f"Either one sigma has to be set or same as the length of the bounding box. Got {sigma}."
                )
        lower_point = (
            np.random.normal(loc=data_shape / 2, scale=sigma, size=len(data_shape)) - crop_shape / 2
        ).astype(int)
        lower_point = np.clip(lower_point, 0, limits)
    else:
        raise ValueError(f"Sampler is either `uniform` or `gaussian`. Got {sampler}.")

    for idx, _ in enumerate(crop_shape):
        bbox[offset + idx] = lower_point[idx]
        bbox[offset + ndim + idx] = crop_shape[idx]

    output = [crop_to_bbox(data, bbox) for data in data_list]

    if contiguous:
        output = [_.contiguous() for _ in output]

    if len(output) == 1:
        return output[0]
    return output


def reduce_operator(
    coil_data: torch.Tensor,
    sensitivity_map: torch.Tensor,
    dim: int = 0,
) -> torch.Tensor:
    r"""
    Given zero-filled reconstructions from multiple coils :math:`\{x_i\}_{i=1}^{N_c}` and
    coil sensitivity maps :math:`\{S_i\}_{i=1}^{N_c}` it returns:

        .. math::
            R(x_{1}, .., x_{N_c}, S_1, .., S_{N_c}) = \sum_{i=1}^{N_c} {S_i}^{*} \times x_i.

    Adapted from [1]_.

    Parameters
    ----------
    coil_data: torch.Tensor
        Zero-filled reconstructions from coils. Should be a complex tensor (with complex dim of size 2).
    sensitivity_map: torch.Tensor
        Coil sensitivity maps. Should be complex tensor (with complex dim of size 2).
    dim: int
        Coil dimension. Default: 0.

    Returns
    -------
    torch.Tensor:
        Combined individual coil images.

    References
    ----------

    .. [1] Sriram, Anuroop, et al. “End-to-End Variational Networks for Accelerated MRI Reconstruction.” ArXiv:2004.06688 [Cs, Eess], Apr. 2020. arXiv.org, http://arxiv.org/abs/2004.06688.

    """

    assert_complex(coil_data, complex_last=True)
    assert_complex(sensitivity_map, complex_last=True)

    return complex_multiplication(conjugate(sensitivity_map), coil_data).sum(dim)


def expand_operator(
    data: torch.Tensor,
    sensitivity_map: torch.Tensor,
    dim: int = 0,
) -> torch.Tensor:
    r"""
    Given a reconstructed image :math:`x` and coil sensitivity maps :math:`\{S_i\}_{i=1}^{N_c}`, it returns

        .. math::
            E(x) = (S_1 \times x, .., S_{N_c} \times x) = (x_1, .., x_{N_c}).

    Adapted from [1]_.

    Parameters
    ----------
    data: torch.Tensor
        Image data. Should be a complex tensor (with complex dim of size 2).
    sensitivity_map: torch.Tensor
        Coil sensitivity maps. Should be complex tensor (with complex dim of size 2).
    dim: int
        Coil dimension. Default: 0.

    Returns
    -------
    torch.Tensor:
        Zero-filled reconstructions from each coil.

    References
    ----------

    .. [1] Sriram, Anuroop, et al. “End-to-End Variational Networks for Accelerated MRI Reconstruction.” ArXiv:2004.06688 [Cs, Eess], Apr. 2020. arXiv.org, http://arxiv.org/abs/2004.06688.

    """

    assert_complex(data, complex_last=True)
    assert_complex(sensitivity_map, complex_last=True)

    return complex_multiplication(sensitivity_map, data.unsqueeze(dim))<|MERGE_RESOLUTION|>--- conflicted
+++ resolved
@@ -244,12 +244,7 @@
     output_data: torch.Tensor
         Modulus of data.
     """
-
-<<<<<<< HEAD
     assert_complex(data, complex_axis=complex_axis)
-=======
-    assert_complex(data, complex_axis)
->>>>>>> 31eac22f
 
     return (data**2).sum(complex_axis).sqrt()  # noqa
 
