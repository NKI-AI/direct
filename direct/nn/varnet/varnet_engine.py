# coding=utf-8
# Copyright (c) DIRECT Contributors

import time
from collections import defaultdict
from os import PathLike
from typing import Callable, DefaultDict, Dict, List, Optional

import numpy as np
import torch
from torch import nn
from torch.cuda.amp import autocast
from torch.nn import functional as F
from torch.utils.data import DataLoader

import direct.data.transforms as T
from direct.config import BaseConfig
from direct.engine import DoIterationOutput, Engine
from direct.functionals import SSIMLoss
from direct.utils import (
    communication,
    detach_dict,
    dict_to_device,
    merge_list_of_dicts,
    multiply_function,
    reduce_list_of_dicts,
)
from direct.utils.communication import reduce_tensor_dict


class EndToEndVarNetEngine(Engine):
    """
    End-to-End Variational Network Engine.
    """

    def __init__(
        self,
        cfg: BaseConfig,
        model: nn.Module,
        device: int,
        forward_operator: Optional[Callable] = None,
        backward_operator: Optional[Callable] = None,
        mixed_precision: bool = False,
        **models: nn.Module,
    ):
        super().__init__(
            cfg,
            model,
            device,
            forward_operator=forward_operator,
            backward_operator=backward_operator,
            mixed_precision=mixed_precision,
            **models,
        )

        self._complex_dim = -1
        self._coil_dim = 1
        self._spatial_dims = (2, 3)

    def _do_iteration(
        self,
        data: Dict[str, torch.Tensor],
        loss_fns: Optional[Dict[str, Callable]] = None,
        regularizer_fns: Optional[Dict[str, Callable]] = None,
    ) -> DoIterationOutput:

        # loss_fns can be done, e.g. during validation
        if loss_fns is None:
            loss_fns = {}

        if regularizer_fns is None:
            regularizer_fns = {}

        loss_dicts = []
        regularizer_dicts = []

        data = dict_to_device(data, self.device)

        # sensitivity_map of shape (batch, coil, height,  width, complex=2)
        sensitivity_map = data["sensitivity_map"]

        if "sensitivity_model" in self.models:

            # Move channels to first axis
            sensitivity_map = data["sensitivity_map"].permute(
                (0, 1, 4, 2, 3)
            )  # shape (batch, coil, complex=2, height,  width)

            sensitivity_map = self.compute_model_per_coil("sensitivity_model", sensitivity_map).permute(
                (0, 1, 3, 4, 2)
            )  # has channel last: shape (batch, coil, height,  width, complex=2)

        # The sensitivity map needs to be normalized such that
        # So \sum_{i \in \text{coils}} S_i S_i^* = 1

        sensitivity_map_norm = torch.sqrt(
            ((sensitivity_map ** 2).sum(self._complex_dim)).sum(self._coil_dim)
        )  # shape (batch,  height, width)
        sensitivity_map_norm = sensitivity_map_norm.unsqueeze(1).unsqueeze(-1)
        data["sensitivity_map"] = T.safe_divide(sensitivity_map, sensitivity_map_norm)

        with autocast(enabled=self.mixed_precision):

            output_kspace = self.model(
                masked_kspace=data["masked_kspace"],
                sampling_mask=data["sampling_mask"],
                sensitivity_map=data["sensitivity_map"],
            )

            output_image = T.root_sum_of_squares(
                self.backward_operator(output_kspace, dim=self._spatial_dims), dim=self._coil_dim
            )  # shape (batch, height,  width)

            loss_dict = {k: torch.tensor([0.0], dtype=data["target"].dtype).to(self.device) for k in loss_fns.keys()}
            regularizer_dict = {
                k: torch.tensor([0.0], dtype=data["target"].dtype).to(self.device) for k in regularizer_fns.keys()
            }

            for key, value in loss_dict.items():
                loss_dict[key] = value + loss_fns[key](
                    output_image,
                    **data,
                    reduction="mean",
                )

            for key, value in regularizer_dict.items():
                regularizer_dict[key] = value + regularizer_fns[key](
                    output_image,
                    **data,
                )

            loss = sum(loss_dict.values()) + sum(regularizer_dict.values())

        if self.model.training:
            self._scaler.scale(loss).backward()

        loss_dicts.append(detach_dict(loss_dict))
        regularizer_dicts.append(
            detach_dict(regularizer_dict)
        )  # Need to detach dict as this is only used for logging.

        # Add the loss dicts.
        loss_dict = reduce_list_of_dicts(loss_dicts, mode="sum")
        regularizer_dict = reduce_list_of_dicts(regularizer_dicts, mode="sum")

        return DoIterationOutput(
            output_image=output_image,
            sensitivity_map=data["sensitivity_map"],
            data_dict={**loss_dict, **regularizer_dict},
        )

    def build_loss(self, **kwargs) -> Dict:
        # TODO: Cropper is a processing output tool.
        def get_resolution(**data):
            """Be careful that this will use the cropping size of the FIRST sample in the batch."""
            return self.compute_resolution(self.cfg.training.loss.crop, data.get("reconstruction_size", None))

        def l1_loss(source, reduction="mean", **data):
            """
            Calculate L1 loss given source and target.

            Parameters:
            -----------
                Source:  shape (batch, complex=2, height, width)
                Data: Contains key "target" with value a tensor of shape (batch, height, width)

            """
            resolution = get_resolution(**data)
            l1_loss = F.l1_loss(*self.cropper(source, data["target"], resolution), reduction=reduction)

            return l1_loss

        def l2_loss(source, reduction="mean", **data):
            """
            Calculate L2 loss (MSE) given source and target.

            Parameters:
            -----------
                Source:  shape (batch, complex=2, height, width)
                Data: Contains key "target" with value a tensor of shape (batch, height, width)

            """
            resolution = get_resolution(**data)
            l2_loss = F.mse_loss(*self.cropper(source, data["target"], resolution), reduction=reduction)

            return l2_loss

        def ssim_loss(source, reduction="mean", **data):
            """
            Calculate SSIM loss given source and target.

            Parameters:
            -----------
                Source:  shape (batch, complex=2, height, width)
                Data: Contains key "target" with value a tensor of shape (batch, height, width)

            """
            resolution = get_resolution(**data)
            if reduction != "mean":
                raise AssertionError(
                    f"SSIM loss can only be computed with reduction == 'mean'." f" Got reduction == {reduction}."
                )

            source_abs, target_abs = self.cropper(source, data["target"], resolution)
            data_range = torch.tensor([target_abs.max()], device=target_abs.device)

            ssim_loss = SSIMLoss().to(source_abs.device).forward(source_abs, target_abs, data_range=data_range)

            return ssim_loss

        # Build losses
        loss_dict = {}
        for curr_loss in self.cfg.training.loss.losses:  # type: ignore
            loss_fn = curr_loss.function
            if loss_fn == "l1_loss":
                loss_dict[loss_fn] = multiply_function(curr_loss.multiplier, l1_loss)
<<<<<<< HEAD
            if loss_fn == "l2_loss":
=======
            elif loss_fn == "l2_loss":
>>>>>>> 9279eb88
                loss_dict[loss_fn] = multiply_function(curr_loss.multiplier, l2_loss)
            elif loss_fn == "ssim_loss":
                loss_dict[loss_fn] = multiply_function(curr_loss.multiplier, ssim_loss)
            else:
                raise ValueError(f"{loss_fn} not permissible.")

        return loss_dict

    @torch.no_grad()
    def evaluate(
        self,
        data_loader: DataLoader,
        loss_fns: Optional[Dict[str, Callable]],
        regularizer_fns: Optional[Dict[str, Callable]] = None,
        crop: Optional[str] = None,
        is_validation_process: bool = True,
    ):
        """
        Validation process. Assumes that each batch only contains slices of the same volume *AND* that these
        are sequentially ordered.

        Parameters
        ----------
        data_loader : DataLoader
        loss_fns : Dict[str, Callable], optional
        regularizer_fns : Dict[str, Callable], optional
        crop : str, optional
        is_validation_process : bool

        Returns
        -------
        loss_dict, all_gathered_metrics, visualize_slices, visualize_target

        """
        self.models_to_device()
        self.models_validation_mode()
        torch.cuda.empty_cache()

        # Variables required for evaluation.
        volume_metrics = self.build_metrics(self.cfg.validation.metrics)  # type: ignore

        # filenames can be in the volume_indices attribute of the dataset
        num_for_this_process = None
        all_filenames = None
        if hasattr(data_loader.dataset, "volume_indices"):
            all_filenames = list(data_loader.dataset.volume_indices.keys())
            num_for_this_process = len(list(data_loader.batch_sampler.sampler.volume_indices.keys()))
            self.logger.info(
                f"Reconstructing a total of {len(all_filenames)} volumes. "
                f"This process has {num_for_this_process} volumes (world size: {communication.get_world_size()})."
            )

        filenames_seen = 0
        reconstruction_output: DefaultDict = defaultdict(list)
        if is_validation_process:
            targets_output: DefaultDict = defaultdict(list)
        val_losses = []
        val_volume_metrics: Dict[PathLike, Dict] = defaultdict(dict)
        last_filename = None

        # Container to for the slices which can be visualized in TensorBoard.
        visualize_slices: List[np.ndarray] = []
        visualize_target: List[np.ndarray] = []
        # visualizations = {}

        extra_visualization_keys = (
            self.cfg.logging.log_as_image if self.cfg.logging.log_as_image else []  # type: ignore
        )

        # Loop over dataset. This requires the use of direct.data.sampler.DistributedSequentialSampler as this sampler
        # splits the data over the different processes, and outputs the slices linearly. The implicit assumption here is
        # that the slices are outputted from the Dataset *sequentially* for each volume one by one, and each batch only
        # contains data from one volume.
        time_start = time.time()

        for iter_idx, data in enumerate(data_loader):
            filenames = data.pop("filename")
            if len(set(filenames)) != 1:
                raise ValueError(
                    f"Expected a batch during validation to only contain filenames of one case. "
                    f"Got {set(filenames)}."
                )

            slice_nos = data.pop("slice_no")
            scaling_factors = data["scaling_factor"]

            resolution = self.compute_resolution(
                key=self.cfg.validation.crop,  # type: ignore
                reconstruction_size=data.get("reconstruction_size", None),
            )

            # Compute output and loss.
            iteration_output = self._do_iteration(data, loss_fns, regularizer_fns=regularizer_fns)
            output = iteration_output.output_image
            loss_dict = iteration_output.data_dict

            loss_dict = detach_dict(loss_dict)
            output = output.detach()
            val_losses.append(loss_dict)

            # Output is complex-valued, and has to be cropped. This holds for both output and target.
            # Output has shape (batch, complex, height, width)
            output_abs = self.process_output(
                output,
                scaling_factors,
                resolution=resolution,
            )

            if is_validation_process:
                # Target has shape (batch,  height, width)
                target_abs = self.process_output(
                    data["target"].detach(),
                    scaling_factors,
                    resolution=resolution,
                )
                for key in extra_visualization_keys:
                    curr_data = data[key].detach()
                    # Here we need to discover which keys are actually normalized or not
                    # this requires a solution to issue #23: https://github.com/directgroup/direct/issues/23

            del output  # Explicitly call delete to clear memory.

            # Aggregate volumes to be able to compute the metrics on complete volumes.
            for idx, filename in enumerate(filenames):
                if last_filename is None:
                    last_filename = filename  # First iteration last_filename is not set.

                curr_slice = output_abs[idx].detach()
                slice_no = int(slice_nos[idx].numpy())

                reconstruction_output[filename].append((slice_no, curr_slice.cpu()))

                if is_validation_process:
                    targets_output[filename].append((slice_no, target_abs[idx].cpu()))

                is_last_element_of_last_batch = iter_idx + 1 == len(data_loader) and idx + 1 == len(data["target"])
                reconstruction_conditions = [filename != last_filename, is_last_element_of_last_batch]
                for condition in reconstruction_conditions:
                    if condition:
                        filenames_seen += 1

                        # Now we can ditch the reconstruction dict by reconstructing the volume,
                        # will take too much memory otherwise.
                        volume = torch.stack([_[1] for _ in reconstruction_output[last_filename]])
                        if is_validation_process:
                            target = torch.stack([_[1] for _ in targets_output[last_filename]])
                            curr_metrics = {
                                metric_name: metric_fn(target, volume)
                                for metric_name, metric_fn in volume_metrics.items()
                            }
                            val_volume_metrics[last_filename] = curr_metrics
                            # Log the center slice of the volume
                            if len(visualize_slices) < self.cfg.logging.tensorboard.num_images:  # type: ignore
                                visualize_slices.append(volume[volume.shape[0] // 2])
                                visualize_target.append(target[target.shape[0] // 2])

                            # Delete outputs from memory, and recreate dictionary.
                            # This is not needed when not in validation as we are actually interested
                            # in the iteration output.
                            del targets_output[last_filename]
                            del reconstruction_output[last_filename]

                        if all_filenames:
                            log_prefix = f"{filenames_seen} of {num_for_this_process} volumes reconstructed:"
                        else:
                            log_prefix = f"{iter_idx + 1} of {len(data_loader)} slices reconstructed:"

                        self.logger.info(
                            f"{log_prefix} {last_filename}"
                            f" (shape = {list(volume.shape)}) in {time.time() - time_start:.3f}s."
                        )
                        # restart timer
                        time_start = time.time()
                        last_filename = filename

        # Average loss dict
        loss_dict = reduce_list_of_dicts(val_losses)
        reduce_tensor_dict(loss_dict)

        communication.synchronize()
        torch.cuda.empty_cache()

        all_gathered_metrics = merge_list_of_dicts(communication.all_gather(val_volume_metrics))
        if not is_validation_process:
            return loss_dict, reconstruction_output

        return loss_dict, all_gathered_metrics, visualize_slices, visualize_target

    def process_output(self, data, scaling_factors=None, resolution=None):
        # data is of shape (batch, complex=2, height, width)
        if scaling_factors is not None:
            data = data * scaling_factors.view(-1, *((1,) * (len(data.shape) - 1))).to(data.device)

        data = T.modulus_if_complex(data)

        if len(data.shape) == 3:  # (batch, height, width)
            data = data.unsqueeze(1)  # Added channel dimension.

        if resolution is not None:
            data = T.center_crop(data, resolution).contiguous()

        return data

    @staticmethod
    def compute_resolution(key, reconstruction_size):
        if key == "header":
            # This will be of the form [tensor(x_0, x_1, ...), tensor(y_0, y_1,...), tensor(z_0, z_1, ...)] over
            # batches.
            resolution = [_.detach().cpu().numpy().tolist() for _ in reconstruction_size]
            # The volume sampler should give validation indices belonging to the *same* volume, so it should be
            # safe taking the first element, the matrix size are in x,y,z (we work in z,x,y).
            resolution = [_[0] for _ in resolution][:-1]
        elif key == "training":
            resolution = key
        elif not key:
            resolution = None
        else:
            raise ValueError(
                "Cropping should be either set to `header` to get the values from the header or "
                "`training` to take the same value as training."
            )
        return resolution

    def cropper(self, source, target, resolution):
        """
        2D source/target cropper

        Parameters:
        -----------
            Source has shape (batch, height, width)
            Target has shape (batch, height, width)

        """

        if not resolution or all(_ == 0 for _ in resolution):
            return source.unsqueeze(1), target.unsqueeze(1)  # Added channel dimension.

        source_abs = T.center_crop(source, resolution).unsqueeze(1)  # Added channel dimension.
        target_abs = T.center_crop(target, resolution).unsqueeze(1)  # Added channel dimension.

        return source_abs, target_abs

    def compute_model_per_coil(self, model_name, data):
        """
        Computes model per coil.
        """
        # data is of shape (batch, coil, complex=2, height, width)
        output = []

        for idx in range(data.size(self._coil_dim)):
            subselected_data = data.select(self._coil_dim, idx)
            output.append(self.models[model_name](subselected_data))
        output = torch.stack(output, dim=self._coil_dim)

        # output is of shape (batch, coil, complex=2, height, width)
        return output<|MERGE_RESOLUTION|>--- conflicted
+++ resolved
@@ -214,11 +214,7 @@
             loss_fn = curr_loss.function
             if loss_fn == "l1_loss":
                 loss_dict[loss_fn] = multiply_function(curr_loss.multiplier, l1_loss)
-<<<<<<< HEAD
-            if loss_fn == "l2_loss":
-=======
             elif loss_fn == "l2_loss":
->>>>>>> 9279eb88
                 loss_dict[loss_fn] = multiply_function(curr_loss.multiplier, l2_loss)
             elif loss_fn == "ssim_loss":
                 loss_dict[loss_fn] = multiply_function(curr_loss.multiplier, ssim_loss)
