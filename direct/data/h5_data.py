--- conflicted
+++ resolved
@@ -100,16 +100,6 @@
         if filenames_filter is None:
             if filenames_lists is not None:
                 if filenames_lists_root is None:
-<<<<<<< HEAD
-                    e = f"`filenames_lists` is passed but `filenames_lists_root` is None."
-                    self.logger.error(e)
-                    raise ValueError(e)
-                else:
-                    filenames = get_filenames_for_datasets(
-                        lists=filenames_lists, files_root=filenames_lists_root, data_root=root
-                    )
-                    self.logger.info("Attempting to load %s filenames from list(s).", len(filenames))
-=======
                     e = "`filenames_lists` is passed but `filenames_lists_root` is None."
                     self.logger.error(e)
                     raise ValueError(e)
@@ -117,8 +107,6 @@
                     lists=filenames_lists, files_root=filenames_lists_root, data_root=root
                 )
                 self.logger.info("Attempting to load %s filenames from list(s).", len(filenames))
-
->>>>>>> bc3a38b8
             else:
                 self.logger.info("Parsing directory %s for h5 files.", self.root)
                 filenames = list(self.root.glob("*.h5"))
