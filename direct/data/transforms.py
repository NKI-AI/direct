--- conflicted
+++ resolved
@@ -66,17 +66,12 @@
     ----------
     data: torch.Tensor
         Input data with torch.dtype torch.float64 and torch.float32 with complex axis (last) of dimension 2
-        and of shape (N, *, 2).
+        and of shape (N, \*, 2).
 
     Returns
     -------
     complex_valued_data: torch.Tensor
-<<<<<<< HEAD
-        Output complex-valued data of shape (N, *) with complex torch.dtype.
-
-=======
         Output complex-valued data of shape (N, \*) with complex torch.dtype.
->>>>>>> 6deb1cdf
     """
     return torch.view_as_complex(data)
 
@@ -115,7 +110,7 @@
     Parameters
     ----------
     data: torch.Tensor
-        Complex-valued input tensor. Should be of shape (*, 2) and dim is in *.
+        Complex-valued input tensor. Should be of shape (\*, 2) and dim is in \*.
     dim: tuple, list or int
         Dimensions over which to compute. Should be positive. Negative indexing not supported
         Default is (1, 2), corresponding to ('height', 'width').
@@ -172,7 +167,7 @@
     Parameters
     ----------
     data: torch.Tensor
-        Complex-valued input tensor. Should be of shape (*, 2) and dim is in *.
+        Complex-valued input tensor. Should be of shape (\*, 2) and dim is in \*.
     dim: tuple, list or int
         Dimensions over which to compute. Should be positive. Negative indexing not supported
         Default is (1, 2), corresponding to ( 'height', 'width').
