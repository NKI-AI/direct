# coding=utf-8
# Copyright (c) DIRECT Contributors

"""Classes holding the typed configurations for the datasets."""

from dataclasses import dataclass
from typing import List, Optional, Tuple

from omegaconf import MISSING

from direct.common.subsample_config import MaskingConfig
from direct.config.defaults import BaseConfig


@dataclass
class CropTransformConfig(BaseConfig):
    crop: Optional[str] = None
    crop_type: Optional[str] = "uniform"
    image_center_crop: bool = False


@dataclass
class SensitivityMapEstimationTransformConfig(BaseConfig):
    estimate_sensitivity_maps: bool = True
    sensitivity_maps_type: str = "rss_estimate"
    sensitivity_maps_espirit_threshold: Optional[float] = 0.05
    sensitivity_maps_espirit_kernel_size: Optional[int] = 6
    sensitivity_maps_espirit_crop: Optional[float] = 0.95
    sensitivity_maps_espirit_max_iters: Optional[int] = 30
    sensitivity_maps_gaussian: Optional[float] = 0.7


@dataclass
class RandomAugmentationTransformsConfig(BaseConfig):
    random_rotation_degrees: Tuple[int, ...] = (-90, 90)
    random_rotation_probability: float = 0.0
    random_flip_type: Optional[str] = "random"
    random_flip_probability: float = 0.0
<<<<<<< HEAD
=======
    random_reverse_probability: float = 0.0
>>>>>>> 20b3c8da


@dataclass
class NormalizationTransformConfig(BaseConfig):
    scaling_key: Optional[str] = "masked_kspace"
    scale_percentile: Optional[float] = 0.99


@dataclass
class TransformsConfig(BaseConfig):
    masking: Optional[MaskingConfig] = MaskingConfig()
    cropping: CropTransformConfig = CropTransformConfig()
    random_augmentations: RandomAugmentationTransformsConfig = RandomAugmentationTransformsConfig()
    padding_eps: float = 0.001
    estimate_body_coil_image: bool = False
    sensitivity_map_estimation: SensitivityMapEstimationTransformConfig = SensitivityMapEstimationTransformConfig()
    normalization: NormalizationTransformConfig = NormalizationTransformConfig()
    delete_acs_mask: bool = True
    delete_kspace: bool = True
    image_recon_type: str = "rss"
    pad_coils: Optional[int] = None
    use_seed: bool = True


@dataclass
class DatasetConfig(BaseConfig):
    name: str = MISSING
    transforms: BaseConfig = TransformsConfig()
    text_description: Optional[str] = None


@dataclass
class H5SliceConfig(DatasetConfig):
    regex_filter: Optional[str] = None
    input_kspace_key: Optional[str] = None
    input_image_key: Optional[str] = None
    kspace_context: int = 0
    pass_mask: bool = False
    data_root: Optional[str] = None
    filenames_filter: Optional[List[str]] = None
    filenames_lists: Optional[List[str]] = None
    filenames_lists_root: Optional[str] = None


@dataclass
class FastMRIConfig(H5SliceConfig):
    pass_attrs: bool = True


@dataclass
class CalgaryCampinasConfig(H5SliceConfig):
    crop_outer_slices: bool = False


@dataclass
class FakeMRIBlobsConfig(DatasetConfig):
    pass_attrs: bool = True


@dataclass
class SheppLoganDatasetConfig(DatasetConfig):
    shape: Tuple[int, int, int] = (100, 100, 30)
    num_coils: int = 12
    seed: Optional[int] = None
    B0: float = 3.0
    zlimits: Tuple[float, float] = (-0.929, 0.929)


@dataclass
class SheppLoganProtonConfig(SheppLoganDatasetConfig):
    pass


@dataclass
class SheppLoganT1Config(SheppLoganDatasetConfig):
    pass


@dataclass
class SheppLoganT2Config(SheppLoganDatasetConfig):
    T2_star: bool = False<|MERGE_RESOLUTION|>--- conflicted
+++ resolved
@@ -36,11 +36,7 @@
     random_rotation_probability: float = 0.0
     random_flip_type: Optional[str] = "random"
     random_flip_probability: float = 0.0
-<<<<<<< HEAD
-=======
     random_reverse_probability: float = 0.0
->>>>>>> 20b3c8da
-
 
 @dataclass
 class NormalizationTransformConfig(BaseConfig):
