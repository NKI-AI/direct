# coding=utf-8
# Copyright (c) DIRECT Contributors

"""DIRECT datasets module."""
import bisect
import contextlib
import logging
import pathlib
import sys
import xml.etree.ElementTree as etree  # nosec
from enum import Enum
from typing import Any, Callable, Dict, List, Optional, Sequence, Tuple, Union

import numpy as np
from omegaconf import DictConfig
from torch.utils.data import Dataset, IterableDataset

from direct.data.fake import FakeMRIData
from direct.data.h5_data import H5SliceData
from direct.data.sens import simulate_sensitivity_maps
from direct.types import PathOrString
from direct.utils import remove_keys, str_to_class

logger = logging.getLogger(__name__)

__all__ = [
    "build_dataset_from_input",
    "CalgaryCampinasDataset",
    "ConcatDataset",
    "FastMRIDataset",
    "FakeMRIBlobsDataset",
    "SheppLoganDataset",
    "SheppLoganT1Dataset",
    "SheppLoganT2Dataset",
    "SheppLoganProtonDataset",
]


@contextlib.contextmanager
def temp_seed(rng, seed):
    state = rng.get_state()
    rng.seed(seed)
    try:
        yield
    finally:
        rng.set_state(state)


def _et_query(
    root: etree.Element,
    qlist: Sequence[str],
    namespace: str = "http://www.ismrm.org/ISMRMRD",
) -> str:
    """
    ElementTree query function.
    This can be used to query an xml document via ElementTree. It uses qlist
    for nested queries.
    Args:
        root: Root of the xml to search through.
        qlist: A list of strings for nested searches, e.g. ["Encoding",
            "matrixSize"]
        namespace: Optional; xml namespace to prepend query.
    Returns:
        The retrieved data as a string.

    From:
    https://github.com/facebookresearch/fastMRI/blob/13560d2f198cc72f06e01675e9ecee509ce5639a/fastmri/data/mri_data.py#L23

    """
    s = "."
    prefix = "ismrmrd_namespace"

    ns = {prefix: namespace}

    for el in qlist:
        s = s + f"//{prefix}:{el}"

    value = root.find(s, ns)
    if value is None:
        raise RuntimeError("Element not found")

    return str(value.text)


class FakeMRIBlobsDataset(Dataset):
    """A PyTorch Dataset class which outputs random fake k-space images which reconstruct into Gaussian blobs."""

    def __init__(
        self,
        sample_size: int,
        num_coils: int,
        spatial_shape: Union[List[int], Tuple[int]],
        transform: Optional[Callable] = None,
        seed: Optional[int] = None,
        filenames: Optional[Union[List[str], str]] = None,
        pass_attrs: Optional[bool] = None,
        text_description: Optional[str] = None,
        kspace_context: Optional[bool] = None,
        **kwargs,
    ) -> None:
        """Dataset initialisation.

        Parameters
        ----------
        sample_size: int
            Size of the dataset.
        num_coils: int
            Number of coils for the fake k-space data.
        spatial_shape: List or Tuple of ints.
            Shape of the reconstructed fake data. Should be (height, width) or (slice, height, width), corresponding
            to ndim = 2 and ndim = 3.
        transform: Optional[Callable]
            A list of transforms to be performed on the generated samples. Default is None.
        seed: int
            Seed. Default is None.
        filenames: List of strings or string.
            Names for the generated samples. If string is given, a number order starting from "00001" is appended
            to the name of each sample.
        pass_attrs: bool
            Pass the attributes of the generated sample.
        text_description: str
            Description of dataset, can be useful for logging.
        kspace_context: bool
            If true corresponds to 3D reconstruction, else reconstruction is 2D.
        """

        self.logger = logging.getLogger(type(self).__name__)

        if len(spatial_shape) not in [2, 3]:
            raise NotImplementedError(
                f"Currently FakeDataset is implemented only for 2D or 3D data. "
                f"Spatial shape must have 2 or 3 dimensions. Got shape {spatial_shape}."
            )
        self.sample_size = sample_size
        self.num_coils = num_coils
        self.spatial_shape = spatial_shape
        self.transform = transform
        self.pass_attrs = pass_attrs if pass_attrs is not None else True
        self.text_description = text_description
        if self.text_description:
            self.logger.info("Dataset description: %s.", self.text_description)

        self.fake_data: Callable = FakeMRIData(
            ndim=len(self.spatial_shape),
            blobs_n_samples=kwargs.get("blobs_n_samples", None),
            blobs_cluster_std=kwargs.get("blobs_cluster_std", None),
        )
        self.volume_indices: Dict[str, range] = {}

        self.rng = np.random.RandomState()

        with temp_seed(self.rng, seed):
            # size = sample_size * num_slices if data is 3D
            self.data = [
                (filename, slice_no, seed)
                for (filename, seed) in zip(
                    self.parse_filenames_data(filenames),
                    list(self.rng.choice(a=range(int(1e5)), size=self.sample_size, replace=False)),
                )  # ensure reproducibility
                for slice_no in range(self.spatial_shape[0] if len(spatial_shape) == 3 else 1)
            ]
        self.kspace_context = kspace_context if kspace_context else 0
        self.ndim = 2 if self.kspace_context == 0 else 3

        if self.kspace_context != 0:
            raise NotImplementedError("3D reconstruction is not yet supported with FakeMRIBlobsDataset.")

    def parse_filenames_data(self, filenames):
        if filenames is None:
            filenames = ["sample"]

        if isinstance(filenames, str):
            filenames = [filenames]

        if len(filenames) != self.sample_size:
            filenames = [filenames[0] + f"{_:05}" for _ in range(1, self.sample_size + 1)]

        current_slice_number = 0
        for idx, filename in enumerate(filenames):
            if len(filenames) < 5 or idx % (len(filenames) // 5) == 0 or len(filenames) == (idx + 1):
                # pylint: disable=logging-fstring-interpolation
                self.logger.info(f"Parsing: {(idx + 1) / len(filenames) * 100:.2f}%.")

            num_slices = self.spatial_shape[0] if len(self.spatial_shape) == 3 else 1
            self.volume_indices[pathlib.PosixPath(filename)] = range(
                current_slice_number, current_slice_number + num_slices
            )
            current_slice_number += num_slices

        return filenames

    @staticmethod
    def _get_metadata(metadata):
        encoding_size = metadata["encoding_size"]
        reconstruction_size = metadata["reconstruction_size"]
        metadata = {
            "encoding_size": encoding_size,
            "reconstruction_size": reconstruction_size,
        }
        return metadata

    def __len__(self):
        return len(self.data)

    def __getitem__(self, idx: int) -> Dict[str, Any]:
        filename, slice_no, sample_seed = self.data[idx]

        sample = self.fake_data(
            sample_size=1,
            num_coils=self.num_coils,
            spatial_shape=self.spatial_shape,
            name=[filename],
            seed=sample_seed,
        )[0]
        sample["kspace"] = sample["kspace"][slice_no]

        if "attrs" in sample:
            metadata = self._get_metadata(sample["attrs"])
            sample.update(metadata)

            if self.pass_attrs:
                sample["scaling_factor"] = sample["attrs"]["max"]

            del sample["attrs"]

        sample["slice_no"] = slice_no
        if sample["kspace"].ndim == 2:  # Singlecoil data does not always have coils at the first axis.
            sample["kspace"] = sample["kspace"][np.newaxis, ...]

        if self.transform:
            sample = self.transform(sample)

        return sample


def _parse_fastmri_header(xml_header: str) -> Dict:
    # Borrowed from: https://github.com/facebookresearch/\
    # fastMRI/blob/13560d2f198cc72f06e01675e9ecee509ce5639a/fastmri/data/mri_data.py#L23
    et_root = etree.fromstring(xml_header)  # nosec

    encodings = ["encoding", "encodedSpace", "matrixSize"]
    encoding_size = (
        int(_et_query(et_root, encodings + ["x"])),
        int(_et_query(et_root, encodings + ["y"])),
        int(_et_query(et_root, encodings + ["z"])),
    )
    reconstructions = ["encoding", "reconSpace", "matrixSize"]
    reconstruction_size = (
        int(_et_query(et_root, reconstructions + ["x"])),
        int(_et_query(et_root, reconstructions + ["y"])),
        int(_et_query(et_root, reconstructions + ["z"])),
    )

    limits = ["encoding", "encodingLimits", "kspace_encoding_step_1"]
    encoding_limits_center = int(_et_query(et_root, limits + ["center"]))
    encoding_limits_max = int(_et_query(et_root, limits + ["maximum"])) + 1

    padding_left = encoding_size[1] // 2 - encoding_limits_center
    padding_right = padding_left + encoding_limits_max

    metadata = {
        "padding_left": padding_left,
        "padding_right": padding_right,
        "encoding_size": encoding_size,
        "reconstruction_size": reconstruction_size,
    }

    return metadata


class FastMRIDataset(H5SliceData):
    """FastMRI challenge dataset."""

    def __init__(
        self,
        data_root: pathlib.Path,
        transform: Optional[Callable] = None,
        filenames_filter: Optional[List[PathOrString]] = None,
        filenames_lists: Union[List[PathOrString], None] = None,
        filenames_lists_root: Union[PathOrString, None] = None,
        regex_filter: Optional[str] = None,
        pass_mask: bool = False,
        pass_max: bool = True,
        initial_images: Union[List[pathlib.Path], None] = None,
        initial_images_key: Optional[str] = None,
        noise_data: Optional[Dict] = None,
        pass_h5s: Optional[Dict] = None,
        **kwargs,
    ) -> None:

        # TODO: Clean up Dataset class such that only **kwargs need to get parsed.
        # BODY: Additional keysneeded for this dataset can be popped if needed.
        self.pass_mask = pass_mask
        extra_keys = ["mask"] if pass_mask else []
        extra_keys.append("ismrmrd_header")

        super().__init__(
            root=data_root,
            filenames_filter=filenames_filter,
            filenames_lists=filenames_lists,
            filenames_lists_root=filenames_lists_root,
            regex_filter=regex_filter,
            metadata=None,
            extra_keys=tuple(extra_keys),
            pass_attrs=pass_max,
            text_description=kwargs.get("text_description", None),
            pass_h5s=pass_h5s,
            pass_dictionaries=kwargs.get("pass_dictionaries", None),
        )
        if self.sensitivity_maps is not None:
            raise NotImplementedError(
                f"Sensitivity maps are not supported in the current " f"{self.__class__.__name__} class."
            )

        # TODO: Make exclusive or to give error when one of the two keys is not set.
        # TODO: Convert into mixin, and add support to main image
        # TODO: Such a support would also work for the sensitivity maps
        self.initial_images_key = initial_images_key
        self.initial_images = {}

        if initial_images:
            self.initial_images = {k.name: k for k in initial_images}

        self.noise_data = noise_data
        self.transform = transform

    def __getitem__(self, idx: int) -> Dict[str, Any]:
        sample = super().__getitem__(idx)

        if self.pass_attrs:
            sample["scaling_factor"] = sample["attrs"]["max"]
            del sample["attrs"]

        sample.update(_parse_fastmri_header(sample["ismrmrd_header"]))
        del sample["ismrmrd_header"]
        # Some images have strange behavior, e.g. FLAIR 203.
        image_shape = sample["kspace"].shape
        if image_shape[-1] < sample["reconstruction_size"][-2]:  # reconstruction size is (x, y, z)
            sample["reconstruction_size"] = (image_shape[-1], image_shape[-1], 1)

        if self.pass_mask:
            # mask should be shape (1, h, w, 1) mask provided is only w
            kspace_shape = sample["kspace"].shape
            sampling_mask = sample["mask"]

            # Mask needs to be padded.
            sampling_mask[: sample["padding_left"]] = 0
            sampling_mask[sample["padding_right"] :] = 0

            sampling_mask = sampling_mask.reshape(1, -1)
            del sample["mask"]

            sample["sampling_mask"] = self.__broadcast_mask(kspace_shape, sampling_mask)
            sample["acs_mask"] = self.__broadcast_mask(kspace_shape, self.__get_acs_from_fastmri_mask(sampling_mask))

        # Explicitly zero-out the outer parts of kspace which are padded
        sample["kspace"] = self.explicit_zero_padding(
            sample["kspace"], sample["padding_left"], sample["padding_right"]
        )

        if self.transform:
            sample = self.transform(sample)

        if self.noise_data:
            sample["loglikelihood_scaling"] = self.noise_data[sample["slice_no"]]

        return sample

    @staticmethod
    def explicit_zero_padding(kspace, padding_left, padding_right):
        if padding_left > 0:
            kspace[..., 0:padding_left] = 0 + 0 * 1j
        if padding_right > 0:
            kspace[..., padding_right:] = 0 + 0 * 1j

        return kspace

    @staticmethod
    def __get_acs_from_fastmri_mask(mask):
        left = right = mask.shape[-1] // 2
        while mask[..., right]:
            right += 1
        while mask[..., left]:
            left -= 1
        acs_mask = np.zeros_like(mask)
        acs_mask[:, left + 1 : right] = 1
        return acs_mask

    def __broadcast_mask(self, kspace_shape, mask):
        if self.ndim == 2:
            mask = np.broadcast_to(mask, [kspace_shape[1], mask.shape[-1]])
            mask = mask[np.newaxis, ..., np.newaxis]
        elif self.ndim == 3:
            mask = np.broadcast_to(mask, [kspace_shape[2], mask.shape[-1]])
            mask = mask[np.newaxis, np.newaxis, ..., np.newaxis]
        return mask


class CalgaryCampinasDataset(H5SliceData):
    """Calgary-Campinas challenge dataset."""

    def __init__(
        self,
        data_root: pathlib.Path,
        transform: Optional[Callable] = None,
        regex_filter: Optional[str] = None,
        filenames_filter: Optional[List[PathOrString]] = None,
        filenames_lists: Union[List[PathOrString], None] = None,
        filenames_lists_root: Union[PathOrString, None] = None,
        pass_mask: bool = False,
        crop_outer_slices: bool = False,
        pass_h5s: Optional[Dict] = None,
        **kwargs,
    ) -> None:
        super().__init__(
            root=data_root,
            filenames_filter=filenames_filter,
            filenames_lists=filenames_lists,
            filenames_lists_root=filenames_lists_root,
            regex_filter=regex_filter,
            metadata=None,
            extra_keys=None,
            slice_data=slice(50, -50) if crop_outer_slices else None,
            text_description=kwargs.get("text_description", None),
            pass_h5s=pass_h5s,
            pass_dictionaries=kwargs.get("pass_dictionaries", None),
        )

        if self.sensitivity_maps is not None:
            raise NotImplementedError(
                f"Sensitivity maps are not supported in the current " f"{self.__class__.__name__} class."
            )

        # Sampling rate in the slice-encode direction
        self.sampling_rate_slice_encode: float = 0.85
        self.transform = transform
        self.pass_mask: bool = pass_mask

    def __getitem__(self, idx: int) -> Dict[str, Any]:
        sample = super().__getitem__(idx)
        kspace = sample["kspace"]

        # TODO: use broadcasting function.
        if self.pass_mask:
            # # In case the data is already masked, the sampling mask can be recovered by finding the zeros.
            # This needs to be done in the primary function!
            # sampling_mask = ~(np.abs(kspace).sum(axis=(0, -1)) == 0)
            sample["mask"] = (sample["mask"] * np.ones(kspace.shape).astype(np.int32))[..., np.newaxis]

        kspace = kspace[..., ::2] + 1j * kspace[..., 1::2]  # Convert real-valued to complex-valued data.
        num_z = kspace.shape[1]
        kspace[:, int(np.ceil(num_z * self.sampling_rate_slice_encode)) :, :] = 0.0 + 0.0 * 1j

        # Downstream code expects the coils to be at the first axis.
        sample["kspace"] = np.ascontiguousarray(kspace.transpose(2, 0, 1))

        if self.transform:
            sample = self.transform(sample)
        return sample


class ConcatDataset(Dataset):
    """Dataset as a concatenation of multiple datasets.

    This class is useful to assemble different existing datasets.
    From pytorch 1.5.1: :class:`torch.utils.data.ConcatDataset`.

    Parameters
    ----------
    datasets: sequence
        List of datasets to be concatenated
    """

    @staticmethod
    def cumsum(sequence):
        out_sequence, total = [], 0
        for item in sequence:
            length = len(item)
            out_sequence.append(length + total)
            total += length
        return out_sequence

    def __init__(self, datasets):
        super().__init__()
        if len(datasets) <= 0:
            raise AssertionError("datasets should not be an empty iterable")
        self.datasets = list(datasets)
        for dataset in self.datasets:
            if isinstance(dataset, IterableDataset):
                raise AssertionError("ConcatDataset does not support IterableDataset")
        self.cumulative_sizes = self.cumsum(self.datasets)

        self.logger = logging.getLogger(type(self).__name__)

    def __len__(self):
        return self.cumulative_sizes[-1]

    def __getitem__(self, idx):
        if idx < 0:
            if -idx > len(self):
                raise ValueError("absolute value of index should not exceed dataset length")
            idx = len(self) + idx
        dataset_idx = bisect.bisect_right(self.cumulative_sizes, idx)
        sample_idx = idx if dataset_idx == 0 else idx - self.cumulative_sizes[dataset_idx - 1]
        return self.datasets[dataset_idx][sample_idx]


class ImageIntensityMode(str, Enum):

    proton = "PROTON"
    t1 = "T1"
    t2 = "T2"


class SheppLoganDataset(Dataset):
    """Shepp Logan Dataset for MRI as implemented in [1]_. Code was adapted from [2]_.

    References
    ----------
<<<<<<< HEAD
    .. [1] Gach, H. Michael, Costin Tanase, and Fernando Boada. "2D & 3D Shepp-Logan phantom standards for MRI." 2008 19th International Conference on Systems Engineering. IEEE, 2008.
=======
    .. [1] Gach, H. Michael, Costin Tanase, and Fernando Boada. "2D & 3D Shepp-Logan phantom standards for MRI."
        2008 19th International Conference on Systems Engineering. IEEE, 2008.
>>>>>>> bc3a38b8
    .. [2] https://github.com/mckib2/phantominator/blob/master/phantominator/mr_shepp_logan.py

    Notes
    -----
    This dataset reconstructs into a single volume.
    """

    GYROMAGNETIC_RATIO: float = 267.52219
    DEFAULT_NUM_ELLIPSOIDS: int = 15
    ELLIPSOID_NUM_PARAMS: int = 13
    IMAGE_INTENSITIES: List[str] = ["PROTON", "T1", "T2"]

    def __init__(
        self,
        shape: Union[int, Union[List[int], Tuple[int, int, int]]],
        num_coils: int,
        intensity: ImageIntensityMode,
        seed: Optional[Union[int, List[int]]] = None,
        ellipsoids: np.ndarray = None,
        B0: float = 3.0,
        T2_star: Optional[bool] = None,
        zlimits: Tuple[float, float] = (-1, 1),
        transform: Optional[Callable] = None,
        text_description: Optional[str] = None,
    ) -> None:
        r"""Inits :class:`SheppLoganDataset`.

        Parameters
        ----------
        shape: Union[int, Union[List[int], Tuple[int, int, int]]]
            Shape of Shepp Logan phantom (3-dimensional).
        num_coils: int
            Number of simulated coils.
        intensity: ImageIntensityMode
            Can be `PROTON` to return the proton density dataset, `T1` or `T2`.
        seed: Optional[Union[int, List[int]]]
            Seed to be used for coil sensitivity maps. Default: None.
        ellipsoids: np.ndarray
            Ellipsoids parameters. If None, it will used the default parameters as per the paper. Default: None.
        B0: float
            Magnetic field. Default: 3.0.
        T2_star: Optional[bool]
            If True, a T2^{*} dataset will be output. Only valid for intensity = `T2`. Default: None.
        zlimits: Tuple[float, float]
            Limits of z-axis. Default: (-1, 1).
        transform: Optional[Callable]
            A list of transforms to be applied on the generated samples. Default is None.
        text_description: Optional[str]
            Description of dataset, can be useful for logging. Default: None.
        """
        self.logger = logging.getLogger(type(self).__name__)

        (self.nx, self.ny, self.nz) = (shape, shape, shape) if isinstance(shape, int) else tuple(shape)
        self.num_coils = num_coils

        assert (
            intensity in self.IMAGE_INTENSITIES
        ), f"Intensity should be in {self.IMAGE_INTENSITIES}. Received {intensity}."
        self.intensity = intensity

        assert len(zlimits) == 2, "`zlimits` must be a tuple with 2 entries: upper and lower " "bounds!"
        assert zlimits[0] <= zlimits[1], "`zlimits`: lower bound must be first entry!"
        self.zlimits = zlimits

        self.shape = shape
        self.B0 = B0
        self.T2_star = T2_star

        self._set_params(ellipsoids)
        self.transform = transform
        self.rng = np.random.RandomState()

        with temp_seed(self.rng, seed):
            self.seed = list(self.rng.choice(a=range(int(1e5)), size=self.nz, replace=False))
        self.text_description = text_description
        if self.text_description:
<<<<<<< HEAD
            self.logger.info(f"Dataset description: {self.text_description}.")

        self.name = "shepp_loggan" + "_" + self.intensity
        self.ndim = 2
        self.volume_indices = dict()
=======
            self.logger.info("Dataset description: %s.", self.text_description)

        self.name = "shepp_loggan" + "_" + self.intensity
        self.ndim = 2
        self.volume_indices = {}
>>>>>>> bc3a38b8
        self.volume_indices[pathlib.Path(self.name)] = range(self.__len__())

    def _set_params(self, ellipsoids=None) -> None:

        # Get parameters from paper if None provided
        if ellipsoids is None:
            ellipsoids = self.default_mr_ellipsoid_parameters()

        # Extract some parameters so we can use them
        self.center_xs = ellipsoids[:, 0]
        self.center_ys = ellipsoids[:, 1]
        self.center_zs = ellipsoids[:, 2]
        self.half_ax_as = ellipsoids[:, 3]
        self.half_ax_bs = ellipsoids[:, 4]
        self.half_ax_cs = ellipsoids[:, 5]
        self.theta = ellipsoids[:, 6]
        self.M0 = ellipsoids[:, 7]
        self.As = ellipsoids[:, 8]
        self.Cs = ellipsoids[:, 9]
        self.T1 = ellipsoids[:, 10]
        self.T2 = ellipsoids[:, 11]
        self.chis = ellipsoids[:, 12]

        self.ellipsoids = ellipsoids

    def sample_image(self, idx: int) -> np.ndarray:
<<<<<<< HEAD
=======
        # pylint: disable=too-many-locals
>>>>>>> bc3a38b8
        # meshgrid does X, Y backwards
        X, Y, Z = np.meshgrid(
            np.linspace(-1, 1, self.ny),
            np.linspace(-1, 1, self.nx),
            np.linspace(self.zlimits[0], self.zlimits[1], self.nz)[idx % self.nz],
        )

        ct = np.cos(self.theta)
        st = np.sin(self.theta)
        sgn = np.sign(self.M0)

        image = np.zeros((self.nx, self.ny, 1))

        # Put ellipses where they need to be
        for j in range(self.ellipsoids.shape[0]):
            center_x, center_y, center_z = self.center_xs[j], self.center_ys[j], self.center_zs[j]
            a, b, c = self.half_ax_as[j], self.half_ax_bs[j], self.half_ax_cs[j]
            ct0, st0 = ct[j], st[j]

            # Find indices falling inside the ellipsoid, ellipses only
            # rotated in xy plane
            indices = ((X - center_x) * ct0 + (Y - center_y) * st0) ** 2 / a**2 + (
                (X - center_x) * st0 - (Y - center_y) * ct0
            ) ** 2 / b**2 + (Z - center_z) ** 2 / c**2 <= 1
            # T1 | Use T1 model if not given explicit T1 value
            if self.intensity == "T1":
                if np.isnan(self.T1[j]):
                    image[indices] += sgn[j] * self.As[j] * (self.B0 ** self.Cs[j])
                else:
                    image[indices] += sgn[j] * self.T1[j]
            # T2
            elif self.intensity == "T2":
                if self.T2_star:
                    image[indices] += sgn[j] / (
                        1 / self.T2[j] + self.GYROMAGNETIC_RATIO * np.abs(self.B0 * self.chis[j])
                    )
                else:
                    image[indices] += sgn[j] * self.T2[j]
            # M0 | Add ellipses together -- subtract of M0 is negative
            else:
                image[indices] += self.M0[j]
        return (image + 0.0j).squeeze()

    def __len__(self) -> int:
        return self.nz

    def __getitem__(self, idx: int) -> Dict[str, Any]:
        image = self.sample_image(idx)
        sensitivity_map = simulate_sensitivity_maps((self.nx, self.ny), self.num_coils, seed=self.seed[idx])

        image = image[None] * sensitivity_map

        # Outer slices might be zeros. These will cause nans/infs. Add random normal noise.
        if np.allclose(image, np.zeros(1)):
            image += np.random.randn(*image.shape) * sys.float_info.epsilon

        kspace = self.fft(image)

        sample = {"kspace": kspace, "filename": self.name, "slice_no": idx}

        if self.transform is not None:
            sample = self.transform(sample)
        return sample

    @staticmethod
    def default_mr_ellipsoid_parameters() -> np.ndarray:
        """Returns default parameters of ellipsoids as in [1]_.

        Returns
        -------
        ellipsoids : np.ndarray
            Array containing the parameters for the ellipsoids used to construct the phantom.
            Each row of the form [x, y, z, a, b, c, \theta, m_0, A, C, T1, T2, \chi] represents an ellipsoid, where:
            * (x, y, z): denotes the center of the ellipsoid
            * (a, b, c): denote the lengths of the semi-major axis aligned with the x, y, z-axis, respectively
            * \theta: denotes the rotation angle of the ellipsoid in rads
            * m_0: denotes the spin density
            * (A, C): denote the T1 parameters
            * T1: denotes the T1 value if explicit, otherwise T1 = A \times B_0^{C}
            * T2: denotes the T2 value
            * \chi: denotes the \chi value

        References
        ----------
<<<<<<< HEAD
        .. [1] Gach, H. Michael, Costin Tanase, and Fernando Boada. "2D & 3D Shepp-Logan phantom standards for MRI." 2008 19th International Conference on Systems Engineering. IEEE, 2008.
=======
        .. [1] Gach, H. Michael, Costin Tanase, and Fernando Boada. "2D & 3D Shepp-Logan phantom standards for MRI."
            2008 19th International Conference on Systems Engineering. IEEE, 2008.
>>>>>>> bc3a38b8
        """
        params = _mr_relaxation_parameters()

        ellipsoids = np.zeros((SheppLoganDataset.DEFAULT_NUM_ELLIPSOIDS, SheppLoganDataset.ELLIPSOID_NUM_PARAMS))

        ellipsoids[0, :] = [0, 0, 0, 0.72, 0.95, 0.93, 0, 0.8, *params["scalp"]]
        ellipsoids[1, :] = [0, 0, 0, 0.69, 0.92, 0.9, 0, 0.12, *params["marrow"]]
        ellipsoids[2, :] = [0, -0.0184, 0, 0.6624, 0.874, 0.88, 0, 0.98, *params["csf"]]
        ellipsoids[3, :] = [0, -0.0184, 0, 0.6524, 0.864, 0.87, 0, 0.745, *params["gray-matter"]]
        ellipsoids[4, :] = [-0.22, 0, -0.25, 0.41, 0.16, 0.21, np.deg2rad(-72), 0.98, *params["csf"]]
        ellipsoids[5, :] = [0.22, 0, -0.25, 0.31, 0.11, 0.22, np.deg2rad(72), 0.98, *params["csf"]]
        ellipsoids[6, :] = [0, 0.35, -0.25, 0.21, 0.25, 0.35, 0, 0.617, *params["white-matter"]]
        ellipsoids[7, :] = [0, 0.1, -0.25, 0.046, 0.046, 0.046, 0, 0.95, *params["tumor"]]
        ellipsoids[8, :] = [-0.08, -0.605, -0.25, 0.046, 0.023, 0.02, 0, 0.95, *params["tumor"]]
        ellipsoids[9, :] = [0.06, -0.605, -0.25, 0.046, 0.023, 0.02, np.deg2rad(-90), 0.95, *params["tumor"]]
        ellipsoids[10, :] = [0, -0.1, -0.25, 0.046, 0.046, 0.046, 0, 0.95, *params["tumor"]]
        ellipsoids[11, :] = [0, -0.605, -0.25, 0.023, 0.023, 0.023, 0, 0.95, *params["tumor"]]
        ellipsoids[12, :] = [0.06, -0.105, 0.0625, 0.056, 0.04, 0.1, np.deg2rad(-90), 0.93, *params["tumor"]]
        ellipsoids[13, :] = [0, 0.1, 0.625, 0.056, 0.056, 0.1, 0, 0.98, *params["csf"]]
        ellipsoids[14, :] = [0.56, -0.4, -0.25, 0.2, 0.03, 0.1, np.deg2rad(70), 0.85, *params["blood-clot"]]

        # Need to subtract some ellipses here...
        ellipsoids_neg = np.zeros(ellipsoids.shape)
        for ii in range(ellipsoids.shape[0]):

            # Ellipsoid geometry
            ellipsoids_neg[ii, :7] = ellipsoids[ii, :7]

            # Tissue property differs after 4th subtracted ellipsoid
            if ii > 3:
                ellipsoids_neg[ii, 7:] = ellipsoids[3, 7:]
            else:
                ellipsoids_neg[ii, 7:] = ellipsoids[ii - 1, 7:]

        # Throw out first as we skip this one in the paper's table
        ellipsoids_neg = ellipsoids_neg[1:, :]

        # Spin density is negative for subtraction
        ellipsoids_neg[:, 7] *= -1

        # Paper doesn't use last blood-clot ellipsoid
        ellipsoids = ellipsoids[:-1, :]
        ellipsoids_neg = ellipsoids_neg[:-1, :]

        # Put both ellipsoid groups together
        return np.concatenate((ellipsoids, ellipsoids_neg), axis=0)

    @staticmethod
    def fft(x):
        return np.fft.ifftshift(np.fft.fft2(np.fft.fftshift(x), axes=(1, 2), norm="ortho"))


def _mr_relaxation_parameters():
    r"""Returns MR relaxation parameters for certain tissues as defined in [1]_.

    Returns
    -------
    params : dict
        Tissue properties of scalp, marrow, csf, white/gray matter, tumor and blood clot.
        More specifically, these properties are [A, C, T1, T2, \chi], where:
            * (A, C): denote the T1 parameters
            * T1: denotes the T1 value if explicit, otherwise T1 = A \times B_0^{C}
            * T2: denotes the T2 value
            * \chi: denotes the \chi value

    Notes
    -----
    If T1 is np.nan, T1 = A \times B_0^{C} will be used.

    References
    ----------
<<<<<<< HEAD
    .. [1] Gach, H. Michael, Costin Tanase, and Fernando Boada. "2D & 3D Shepp-Logan phantom standards for MRI." 2008 19th International Conference on Systems Engineering. IEEE, 2008.
    """

    # params['tissue-name'] = [A, C, (t1 value if explicit), t2, chi]
    params = dict()
=======
    .. [1] Gach, H. Michael, Costin Tanase, and Fernando Boada. "2D & 3D Shepp-Logan phantom standards for MRI."
        2008 19th International Conference on Systems Engineering. IEEE, 2008.
    """

    # params['tissue-name'] = [A, C, (t1 value if explicit), t2, chi]
    params = {}
>>>>>>> bc3a38b8
    params["scalp"] = [0.324, 0.137, np.nan, 0.07, -7.5e-6]
    params["marrow"] = [0.533, 0.088, np.nan, 0.05, -8.85e-6]
    params["csf"] = [np.nan, np.nan, 4.2, 1.99, -9e-6]
    params["blood-clot"] = [1.35, 0.34, np.nan, 0.2, -9e-6]
    params["gray-matter"] = [0.857, 0.376, np.nan, 0.1, -9e-6]
    params["white-matter"] = [0.583, 0.382, np.nan, 0.08, -9e-6]
    params["tumor"] = [0.926, 0.217, np.nan, 0.1, -9e-6]
    return params


class SheppLoganProtonDataset(SheppLoganDataset):
    """Creates an instance of :class:`SheppLoganDataset` with `PROTON` intensity."""

    def __init__(
        self,
        shape: Union[int, Union[List[int], Tuple[int, int, int]]],
        num_coils: int,
        seed: Optional[Union[int, List[int]]] = None,
        ellipsoids: np.ndarray = None,
        B0: float = 3.0,
        zlimits: Tuple[float, float] = (-0.929, 0.929),
        transform: Optional[Callable] = None,
        text_description: Optional[str] = None,
    ) -> None:
        r"""Inits :class:`SheppLoganProtonDataset`.

        Parameters
        ----------
        shape: Union[int, Union[List[int], Tuple[int, int, int]]]
            Shape of Shepp Logan phantom (3-dimensional).
        num_coils: int
            Number of simulated coils.
        seed: Optional[Union[int, List[int]]]
            Seed to be used for coil sensitivity maps. Default: None.
        ellipsoids: np.ndarray
            Ellipsoids parameters. If None, it will used the default parameters as per the paper. Default: None.
        B0: float
            Magnetic field. Default: 3.0.
        zlimits: Tuple[float, float]
            Limits of z-axis. Default: (-0.929, 0.929).
        transform: Optional[Callable]
            A list of transforms to be applied on the generated samples. Default is None.
        text_description: Optional[str]
            Description of dataset, can be useful for logging. Default: None.
        """
        super().__init__(
            shape=shape,
            num_coils=num_coils,
            intensity=ImageIntensityMode.proton,
            seed=seed,
            ellipsoids=ellipsoids,
            B0=B0,
            zlimits=zlimits,
            transform=transform,
            text_description=text_description,
        )


class SheppLoganT1Dataset(SheppLoganDataset):
    """Creates an instance of :class:`SheppLoganDataset` with `T1` intensity."""

    def __init__(
        self,
        shape: Union[int, Union[List[int], Tuple[int, int, int]]],
        num_coils: int,
        seed: Optional[Union[int, List[int]]] = None,
        ellipsoids: np.ndarray = None,
        B0: float = 3.0,
        zlimits: Tuple[float, float] = (-0.929, 0.929),
        transform: Optional[Callable] = None,
        text_description: Optional[str] = None,
    ) -> None:
        r"""Inits :class:`SheppLoganT1Dataset`.

        Parameters
        ----------
        shape: Union[int, Union[List[int], Tuple[int, int, int]]]
            Shape of Shepp Logan phantom (3-dimensional).
        num_coils: int
            Number of simulated coils.
        seed: Optional[Union[int, List[int]]]
            Seed to be used for coil sensitivity maps. Default: None.
        ellipsoids: np.ndarray
            Ellipsoids parameters. If None, it will used the default parameters as per the paper. Default: None.
        B0: float
            Magnetic field. Default: 3.0.
        zlimits: Tuple[float, float]
            Limits of z-axis. Default: (-0.929, 0.929).
        transform: Optional[Callable]
            A list of transforms to be applied on the generated samples. Default is None.
        text_description: Optional[str]
            Description of dataset, can be useful for logging. Default: None.
        """
        super().__init__(
            shape=shape,
            num_coils=num_coils,
            intensity=ImageIntensityMode.t1,
            seed=seed,
            ellipsoids=ellipsoids,
            B0=B0,
            zlimits=zlimits,
            transform=transform,
            text_description=text_description,
        )


class SheppLoganT2Dataset(SheppLoganDataset):
    """Creates an instance of :class:`SheppLoganDataset` with `T2` intensity."""

    def __init__(
        self,
        shape: Union[int, Union[List[int], Tuple[int, int, int]]],
        num_coils: int,
        seed: Optional[Union[int, List[int]]] = None,
        ellipsoids: np.ndarray = None,
        B0: float = 3.0,
        T2_star: Optional[bool] = None,
        zlimits: Tuple[float, float] = (-0.929, 0.929),
        transform: Optional[Callable] = None,
        text_description: Optional[str] = None,
    ) -> None:
        r"""Inits :class:`SheppLoganT2Dataset`.

        Parameters
        ----------
        shape: Union[int, Union[List[int], Tuple[int, int, int]]]
            Shape of Shepp Logan phantom (3-dimensional).
        num_coils: int
            Number of simulated coils.
        seed: Optional[Union[int, List[int]]]
            Seed to be used for coil sensitivity maps. Default: None.
        ellipsoids: np.ndarray
            Ellipsoids parameters. If None, it will used the default parameters as per the paper. Default: None.
        B0: float
            Magnetic field. Default: 3.0.
        T2_star: Optional[bool]
            If True, a T2^{*} dataset will be output. Only valid for intensity = `T2`. Default: None.
        zlimits: Tuple[float, float]
            Limits of z-axis. Default: (-0.929, 0.929).
        transform: Optional[Callable]
            A list of transforms to be applied on the generated samples. Default is None.
        text_description: Optional[str]
            Description of dataset, can be useful for logging. Default: None.
        """
        super().__init__(
            shape=shape,
            num_coils=num_coils,
            intensity=ImageIntensityMode.t2,
            seed=seed,
            ellipsoids=ellipsoids,
            B0=B0,
            T2_star=T2_star,
            zlimits=zlimits,
            transform=transform,
            text_description=text_description,
        )


def build_dataset(
    name: str,
    transforms: Optional[Callable] = None,
    **kwargs: Dict[str, Any],
) -> Dataset:
    """Builds dataset with name :class:`name + "Dataset"` from keyword arguments.

    Only `name` and `transforms` arguments are common for all Datasets.
    ALL other keyword arguments should be passed in **kwargs.

    Parameters
    ----------
    name: str
        Name of dataset class (without `Dataset`) in direct.data.datasets.
    transforms: Callable
        Transformation object. Default: None.
    kwargs: Dict[str, Any]
        Keyword arguments. Can include:
            * data_root: pathlib.Path or str
                Root path to the data for the dataset class (:class:`FastMRIDataset` and :class:`CalgaryCampinasDataset`).
            * filenames_filter: List
                List of filenames to include in the dataset, should be the same as the ones that can be derived from a glob
                on the root. If set, will skip searching for files in the root.
            * sensitivity_maps: pathlib.Path
                Path to sensitivity maps.
            * text_description: str
                Description of dataset, can be used for logging.
            * kspace_context: int
                If set, output will be of shape -kspace_context:kspace_context.

    Returns
    -------
    Dataset
    """
    logger.info("Building dataset for: %s", name)
    dataset_class: Callable = str_to_class("direct.data.datasets", name + "Dataset")
    logger.debug("Dataset class: %s", dataset_class)
    dataset = dataset_class(transform=transforms, **kwargs)

    logger.debug("Dataset: %s", str(dataset))

    return dataset


def build_dataset_from_input(
    transforms: Callable,
    dataset_config: DictConfig,
    **kwargs: Dict[str, Any],
) -> Dataset:
    """Builds dataset from input keyword arguments and configuration file.

    Only `transforms` is common for all Datasets. ALL other keyword arguments should be passed in `**kwargs`.

    Parameters
    ----------
    transforms: object, Callable
        Transformation object.
    dataset_config: DictConfig
        Dataset configuration file.
    kwargs: Dict[str, Any]
        Can include:
            * initial_images: List[pathlib.Path]
                Path to initial_images.
            * initial_kspaces: pathlib.Path
                Path to initial kspace images.
            * filenames_filter: Optional[List[PathOrString]]
                List of filenames to include in the dataset, should be the same as the ones that can be derived from a glob
                on the root. If set, will skip searching for files in the root.
            * data_root: pathlib.Path or str
                Root path to the data for the dataset class.
            * pass_dictionaries: Optional[Dict[str, Dict]]

    Returns
    -------
    Dataset
    """
    # Some datasets require `pass_h5s` argument.
    pass_h5s = None
    if "initial_images" in kwargs and "initial_kspaces" in kwargs:
        raise ValueError(
            f"initial_images and initial_kspaces are mutually exclusive. "
            f"Got {kwargs.get('initial_images')} and {kwargs.get('initial_kspaces')}."
        )
    if "initial_images" in kwargs:
        pass_h5s = {"initial_image": (dataset_config.input_image_key, kwargs.get("initial_images"))}
        del kwargs["initial_images"]
    elif "initial_kspaces" in kwargs:
        pass_h5s = {"initial_kspace": (dataset_config.input_kspace_key, kwargs.get("initial_kspaces"))}
        del kwargs["initial_kspaces"]
    if pass_h5s is not None:
        kwargs.update({"pass_h5s": pass_h5s})

    # This will remove double arguments passed both in kwargs and in the dataset configuration, keeping only in that
    # case the arguments in kwargs.
    # For example, `data_root` can be passed both from the command line and in the configuration file.
    config_kwargs = remove_keys(
        dict(dataset_config), ["name", "transforms"] + list(kwargs.keys() & dict(dataset_config).keys())
    )
    dataset = build_dataset(
        name=dataset_config.name,  # type: ignore
        transforms=transforms,
        **kwargs,
        **config_kwargs,
    )
    return dataset<|MERGE_RESOLUTION|>--- conflicted
+++ resolved
@@ -515,19 +515,19 @@
 class SheppLoganDataset(Dataset):
     """Shepp Logan Dataset for MRI as implemented in [1]_. Code was adapted from [2]_.
 
-    References
-    ----------
-<<<<<<< HEAD
-    .. [1] Gach, H. Michael, Costin Tanase, and Fernando Boada. "2D & 3D Shepp-Logan phantom standards for MRI." 2008 19th International Conference on Systems Engineering. IEEE, 2008.
-=======
-    .. [1] Gach, H. Michael, Costin Tanase, and Fernando Boada. "2D & 3D Shepp-Logan phantom standards for MRI."
-        2008 19th International Conference on Systems Engineering. IEEE, 2008.
->>>>>>> bc3a38b8
-    .. [2] https://github.com/mckib2/phantominator/blob/master/phantominator/mr_shepp_logan.py
-
-    Notes
-    -----
-    This dataset reconstructs into a single volume.
+        References
+        ----------
+    <<<<<<< HEAD
+        .. [1] Gach, H. Michael, Costin Tanase, and Fernando Boada. "2D & 3D Shepp-Logan phantom standards for MRI." 2008 19th International Conference on Systems Engineering. IEEE, 2008.
+    =======
+        .. [1] Gach, H. Michael, Costin Tanase, and Fernando Boada. "2D & 3D Shepp-Logan phantom standards for MRI."
+            2008 19th International Conference on Systems Engineering. IEEE, 2008.
+    >>>>>>> main
+        .. [2] https://github.com/mckib2/phantominator/blob/master/phantominator/mr_shepp_logan.py
+
+        Notes
+        -----
+        This dataset reconstructs into a single volume.
     """
 
     GYROMAGNETIC_RATIO: float = 267.52219
@@ -599,19 +599,11 @@
             self.seed = list(self.rng.choice(a=range(int(1e5)), size=self.nz, replace=False))
         self.text_description = text_description
         if self.text_description:
-<<<<<<< HEAD
-            self.logger.info(f"Dataset description: {self.text_description}.")
+            self.logger.info("Dataset description: %s.", self.text_description)
 
         self.name = "shepp_loggan" + "_" + self.intensity
         self.ndim = 2
         self.volume_indices = dict()
-=======
-            self.logger.info("Dataset description: %s.", self.text_description)
-
-        self.name = "shepp_loggan" + "_" + self.intensity
-        self.ndim = 2
-        self.volume_indices = {}
->>>>>>> bc3a38b8
         self.volume_indices[pathlib.Path(self.name)] = range(self.__len__())
 
     def _set_params(self, ellipsoids=None) -> None:
@@ -637,11 +629,7 @@
 
         self.ellipsoids = ellipsoids
 
-    def sample_image(self, idx: int) -> np.ndarray:
-<<<<<<< HEAD
-=======
-        # pylint: disable=too-many-locals
->>>>>>> bc3a38b8
+    def sample_image(self, idx: int) -> np.ndarray:  # pylint: disable=too-many-locals
         # meshgrid does X, Y backwards
         X, Y, Z = np.meshgrid(
             np.linspace(-1, 1, self.ny),
@@ -726,12 +714,8 @@
 
         References
         ----------
-<<<<<<< HEAD
-        .. [1] Gach, H. Michael, Costin Tanase, and Fernando Boada. "2D & 3D Shepp-Logan phantom standards for MRI." 2008 19th International Conference on Systems Engineering. IEEE, 2008.
-=======
         .. [1] Gach, H. Michael, Costin Tanase, and Fernando Boada. "2D & 3D Shepp-Logan phantom standards for MRI."
             2008 19th International Conference on Systems Engineering. IEEE, 2008.
->>>>>>> bc3a38b8
         """
         params = _mr_relaxation_parameters()
 
@@ -803,20 +787,12 @@
 
     References
     ----------
-<<<<<<< HEAD
-    .. [1] Gach, H. Michael, Costin Tanase, and Fernando Boada. "2D & 3D Shepp-Logan phantom standards for MRI." 2008 19th International Conference on Systems Engineering. IEEE, 2008.
-    """
-
-    # params['tissue-name'] = [A, C, (t1 value if explicit), t2, chi]
-    params = dict()
-=======
     .. [1] Gach, H. Michael, Costin Tanase, and Fernando Boada. "2D & 3D Shepp-Logan phantom standards for MRI."
         2008 19th International Conference on Systems Engineering. IEEE, 2008.
     """
 
     # params['tissue-name'] = [A, C, (t1 value if explicit), t2, chi]
     params = {}
->>>>>>> bc3a38b8
     params["scalp"] = [0.324, 0.137, np.nan, 0.07, -7.5e-6]
     params["marrow"] = [0.533, 0.088, np.nan, 0.05, -8.85e-6]
     params["csf"] = [np.nan, np.nan, 4.2, 1.99, -9e-6]
