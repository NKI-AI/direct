--- conflicted
+++ resolved
@@ -7,12 +7,7 @@
 
 
 def batch_psnr(input_data, target_data, reduction="mean"):
-<<<<<<< HEAD
-    """
-    This function is a torch implementation of skimage.metrics.compare_psnr
-=======
     """This function is a torch implementation of skimage.metrics.compare_psnr.
->>>>>>> 6deb1cdf
 
     Parameters
     ----------
